from typing import Type
import torch
from torch import nn
from torch.distributions import MultivariateNormal

<<<<<<< HEAD
from laplace.baselaplace import Likelihood, ParametricLaplace, FullLaplace, DiagLaplace
from laplace.curvature import GGNInterface, EFInterface
from laplace.curvature.curvature import CurvatureInterface
=======
from laplace.baselaplace import DiagLaplace, FullLaplace, ParametricLaplace
from laplace.curvature import EFInterface, GGNInterface
>>>>>>> 2aade442

__all__ = ["SubnetLaplace", "FullSubnetLaplace", "DiagSubnetLaplace"]


class SubnetLaplace(ParametricLaplace):
    """Class for subnetwork Laplace, which computes the Laplace approximation over just a subset
    of the model parameters (i.e. a subnetwork within the neural network), as proposed in [1].
    Subnetwork Laplace can only be used with either a full or a diagonal Hessian approximation.

    A Laplace approximation is represented by a MAP which is given by the
    `model` parameter and a posterior precision or covariance specifying
    a Gaussian distribution \\(\\mathcal{N}(\\theta_{MAP}, P^{-1})\\).
    Here, only a subset of the model parameters (i.e. a subnetwork of the
    neural network) are treated probabilistically.
    The goal of this class is to compute the posterior precision \\(P\\)
    which sums as
    \\[
        P = \\sum_{n=1}^N \\nabla^2_\\theta \\log p(\\mathcal{D}_n \\mid \\theta)
        \\vert_{\\theta_{MAP}} + \\nabla^2_\\theta \\log p(\\theta) \\vert_{\\theta_{MAP}}.
    \\]
    The prior is assumed to be Gaussian and therefore we have a simple form for
    \\(\\nabla^2_\\theta \\log p(\\theta) \\vert_{\\theta_{MAP}} = P_0 \\).
    In particular, we assume a scalar or diagonal prior precision so that in
    all cases \\(P_0 = \\textrm{diag}(p_0)\\) and the structure of \\(p_0\\) can be varied.

    The subnetwork Laplace approximation only supports a full, i.e., dense, log likelihood
    Hessian approximation and hence posterior precision.  Based on the chosen `backend`
    parameter, the full approximation can be, for example, a generalized Gauss-Newton
    matrix.  Mathematically, we have \\(P \\in \\mathbb{R}^{P \\times P}\\).
    See `FullLaplace` and `BaseLaplace` for the full interface.

    References
    ----------
    [1] Daxberger, E., Nalisnick, E., Allingham, JU., Antorán, J., Hernández-Lobato, JM.
    [*Bayesian Deep Learning via Subnetwork Inference*](https://arxiv.org/abs/2010.14689).
    ICML 2021.

    Parameters
    ----------
    model : torch.nn.Module or `laplace.utils.feature_extractor.FeatureExtractor`
    likelihood : {'classification', 'regression'}
        determines the log likelihood Hessian approximation
    subnetwork_indices : torch.LongTensor
        indices of the vectorized model parameters
        (i.e. `torch.nn.utils.parameters_to_vector(model.parameters())`)
        that define the subnetwork to apply the Laplace approximation over
    sigma_noise : torch.Tensor or float, default=1
        observation noise for the regression setting; must be 1 for classification
    prior_precision : torch.Tensor or float, default=1
        prior precision of a Gaussian prior (= weight decay);
        can be scalar, per-layer, or diagonal in the most general case
    prior_mean : torch.Tensor or float, default=0
        prior mean of a Gaussian prior, useful for continual learning
    temperature : float, default=1
        temperature of the likelihood; lower temperature leads to more
        concentrated posterior and vice versa.
    backend : subclasses of `laplace.curvature.CurvatureInterface`
        backend for access to curvature/Hessian approximations
    backend_kwargs : dict, default=None
        arguments passed to the backend on initialization, for example to
        set the number of MC samples for stochastic approximations.
    """

    def __init__(
        self,
<<<<<<< HEAD
        model: nn.Module,
        likelihood: Likelihood | str,
        subnetwork_indices: torch.LongTensor,
        sigma_noise: float | torch.Tensor = 1.0,
        prior_precision: float | torch.Tensor = 1.0,
        prior_mean: float | torch.Tensor = 0.0,
        temperature: float = 1.0,
        backend: Type[CurvatureInterface] | None = None,
        backend_kwargs: dict | None = None,
        asdl_fisher_kwargs: dict | None = None,
    ) -> None:
        if asdl_fisher_kwargs is not None:
            raise ValueError('Subnetwork Laplace does not support asdl_fisher_kwargs.')

=======
        model,
        likelihood,
        subnetwork_indices,
        sigma_noise=1.0,
        prior_precision=1.0,
        prior_mean=0.0,
        temperature=1.0,
        backend=None,
        backend_kwargs=None,
        asdl_fisher_kwargs=None,
    ):
        if asdl_fisher_kwargs is not None:
            raise ValueError("Subnetwork Laplace does not support asdl_fisher_kwargs.")
>>>>>>> 2aade442
        self.H = None
        super().__init__(
            model,
            likelihood,
            sigma_noise=sigma_noise,
            prior_precision=prior_precision,
            prior_mean=prior_mean,
            temperature=temperature,
            backend=backend,
            backend_kwargs=backend_kwargs,
        )
<<<<<<< HEAD

=======
>>>>>>> 2aade442
        if backend is not None:
            if not isinstance(backend, GGNInterface) and not isinstance(
                backend, EFInterface
            ):
<<<<<<< HEAD
                raise ValueError('SubnetLaplace can only be used with GGN and EF.')

=======
                raise ValueError("SubnetLaplace can only be used with GGN and EF.")
>>>>>>> 2aade442
        # check validity of subnetwork indices and pass them to backend
        self._check_subnetwork_indices(subnetwork_indices)
        self.backend.subnetwork_indices = subnetwork_indices
        self.n_params_subnet = len(subnetwork_indices)
        self._init_H()

    def _check_subnetwork_indices(
        self, subnetwork_indices: torch.LongTensor | None
    ) -> None:
        """Check that subnetwork indices are valid indices of the vectorized model parameters
        (i.e. `torch.nn.utils.parameters_to_vector(model.parameters())`).
        """
        if subnetwork_indices is None:
<<<<<<< HEAD
            raise ValueError('Subnetwork indices cannot be None.')
        elif not (
            isinstance(subnetwork_indices, torch.LongTensor)
=======
            raise ValueError("Subnetwork indices cannot be None.")
        elif not (
            (
                isinstance(subnetwork_indices, torch.LongTensor)
                or isinstance(subnetwork_indices, torch.cuda.LongTensor)
            )
>>>>>>> 2aade442
            and subnetwork_indices.numel() > 0
            and len(subnetwork_indices.shape) == 1
        ):
            raise ValueError(
<<<<<<< HEAD
                'Subnetwork indices must be non-empty 1-dimensional torch.LongTensor.'
=======
                "Subnetwork indices must be non-empty 1-dimensional torch.LongTensor."
>>>>>>> 2aade442
            )
        elif not (
            len(subnetwork_indices[subnetwork_indices < 0]) == 0
            and len(subnetwork_indices[subnetwork_indices >= self.n_params]) == 0
        ):
            raise ValueError(
<<<<<<< HEAD
                f'Subnetwork indices must lie between 0 and n_params={self.n_params}.'
=======
                f"Subnetwork indices must lie between 0 and n_params={self.n_params}."
>>>>>>> 2aade442
            )
        elif not (len(subnetwork_indices.unique()) == len(subnetwork_indices)):
            raise ValueError("Subnetwork indices must not contain duplicate entries.")

    @property
    def prior_precision_diag(self) -> torch.Tensor:
        """Obtain the diagonal prior precision \\(p_0\\) constructed from either
        a scalar or diagonal prior precision.

        Returns
        -------
        prior_precision_diag : torch.Tensor
        """
<<<<<<< HEAD
        # scalar
        if isinstance(self.prior_precision, float) or len(self.prior_precision) == 1:
            return self.prior_precision * torch.ones(
                self.n_params_subnet, device=self._device
            )
=======
        if len(self.prior_precision) == 1:  # scalar
            return self.prior_precision * torch.ones(
                self.n_params_subnet, device=self._device
            )

>>>>>>> 2aade442
        elif len(self.prior_precision) == self.n_params_subnet:  # diagonal
            return self.prior_precision
        else:
            raise ValueError("Mismatch of prior and model. Diagonal or scalar prior.")

    @property
    def mean_subnet(self) -> torch.Tensor:
        return self.mean[self.backend.subnetwork_indices]

    @property
<<<<<<< HEAD
    def scatter(self) -> torch.Tensor:
=======
    def scatter(self):
>>>>>>> 2aade442
        delta = self.mean_subnet - self.prior_mean
        return (delta * self.prior_precision_diag) @ delta

    def assemble_full_samples(self, subnet_samples) -> torch.Tensor:
        full_samples = self.mean.repeat(subnet_samples.shape[0], 1)
        full_samples[:, self.backend.subnetwork_indices] = subnet_samples
        return full_samples


class FullSubnetLaplace(SubnetLaplace, FullLaplace):
    """Subnetwork Laplace approximation with full, i.e., dense, log likelihood Hessian
    approximation and hence posterior precision. Based on the chosen `backend` parameter,
    the full approximation can be, for example, a generalized Gauss-Newton matrix.
    Mathematically, we have \\(P \\in \\mathbb{R}^{P \\times P}\\).
    See `FullLaplace`, `SubnetLaplace`, and `BaseLaplace` for the full interface.
    """

    # key to map to correct subclass of BaseLaplace, (subset of weights, Hessian structure)
    _key = ("subnetwork", "full")

<<<<<<< HEAD
    def _init_H(self) -> None:
=======
    def _init_H(self):
>>>>>>> 2aade442
        self.H = torch.zeros(
            self.n_params_subnet, self.n_params_subnet, device=self._device
        )

    def sample(
        self, n_samples: int = 100, generator: torch.Generator | None = None
    ) -> torch.Tensor:
        # sample only subnetwork parameters and set all other parameters to their MAP estimates
        dist = MultivariateNormal(loc=self.mean_subnet, scale_tril=self.posterior_scale)
        subnet_samples = dist.sample((n_samples,))
        return self.assemble_full_samples(subnet_samples)


class DiagSubnetLaplace(SubnetLaplace, DiagLaplace):
    """Subnetwork Laplace approximation with diagonal log likelihood Hessian approximation
    and hence posterior precision.
    Mathematically, we have \\(P \\approx \\textrm{diag}(P)\\).
    See `DiagLaplace`, `SubnetLaplace`, and `BaseLaplace` for the full interface.
    """

    # key to map to correct subclass of BaseLaplace, (subset of weights, Hessian structure)
    _key = ("subnetwork", "diag")

    def _init_H(self):
        self.H = torch.zeros(self.n_params_subnet, device=self._device)

    def _check_jacobians(self, Js: torch.Tensor) -> None:
        if not isinstance(Js, torch.Tensor):
            raise ValueError("Jacobians have to be torch.Tensor.")
        if not Js.device == self._device:
<<<<<<< HEAD
            raise ValueError('Jacobians need to be on the same device as Laplace.')

=======
            raise ValueError("Jacobians need to be on the same device as Laplace.")
>>>>>>> 2aade442
        m, k, p = Js.size()
        if p != self.n_params_subnet:
            raise ValueError("Invalid Jacobians shape for Laplace posterior approx.")

    def sample(
        self, n_samples: int = 100, generator: torch.Generator | None = None
    ) -> torch.Tensor:
        # sample only subnetwork parameters and set all other parameters to their MAP estimates
        samples = torch.randn(
            n_samples, self.n_params_subnet, device=self._device, generator=generator
        )
        samples = samples * self.posterior_scale.reshape(1, self.n_params_subnet)
        subnet_samples = self.mean_subnet.reshape(1, self.n_params_subnet) + samples
        return self.assemble_full_samples(subnet_samples)<|MERGE_RESOLUTION|>--- conflicted
+++ resolved
@@ -1,16 +1,14 @@
+from __future__ import annotations
+
 from typing import Type
+
 import torch
 from torch import nn
 from torch.distributions import MultivariateNormal
 
-<<<<<<< HEAD
-from laplace.baselaplace import Likelihood, ParametricLaplace, FullLaplace, DiagLaplace
-from laplace.curvature import GGNInterface, EFInterface
+from laplace.baselaplace import DiagLaplace, FullLaplace, Likelihood, ParametricLaplace
+from laplace.curvature import EFInterface, GGNInterface
 from laplace.curvature.curvature import CurvatureInterface
-=======
-from laplace.baselaplace import DiagLaplace, FullLaplace, ParametricLaplace
-from laplace.curvature import EFInterface, GGNInterface
->>>>>>> 2aade442
 
 __all__ = ["SubnetLaplace", "FullSubnetLaplace", "DiagSubnetLaplace"]
 
@@ -76,7 +74,6 @@
 
     def __init__(
         self,
-<<<<<<< HEAD
         model: nn.Module,
         likelihood: Likelihood | str,
         subnetwork_indices: torch.LongTensor,
@@ -89,23 +86,8 @@
         asdl_fisher_kwargs: dict | None = None,
     ) -> None:
         if asdl_fisher_kwargs is not None:
-            raise ValueError('Subnetwork Laplace does not support asdl_fisher_kwargs.')
-
-=======
-        model,
-        likelihood,
-        subnetwork_indices,
-        sigma_noise=1.0,
-        prior_precision=1.0,
-        prior_mean=0.0,
-        temperature=1.0,
-        backend=None,
-        backend_kwargs=None,
-        asdl_fisher_kwargs=None,
-    ):
-        if asdl_fisher_kwargs is not None:
             raise ValueError("Subnetwork Laplace does not support asdl_fisher_kwargs.")
->>>>>>> 2aade442
+
         self.H = None
         super().__init__(
             model,
@@ -117,20 +99,13 @@
             backend=backend,
             backend_kwargs=backend_kwargs,
         )
-<<<<<<< HEAD
-
-=======
->>>>>>> 2aade442
+
         if backend is not None:
             if not isinstance(backend, GGNInterface) and not isinstance(
                 backend, EFInterface
             ):
-<<<<<<< HEAD
-                raise ValueError('SubnetLaplace can only be used with GGN and EF.')
-
-=======
                 raise ValueError("SubnetLaplace can only be used with GGN and EF.")
->>>>>>> 2aade442
+
         # check validity of subnetwork indices and pass them to backend
         self._check_subnetwork_indices(subnetwork_indices)
         self.backend.subnetwork_indices = subnetwork_indices
@@ -144,38 +119,21 @@
         (i.e. `torch.nn.utils.parameters_to_vector(model.parameters())`).
         """
         if subnetwork_indices is None:
-<<<<<<< HEAD
-            raise ValueError('Subnetwork indices cannot be None.')
+            raise ValueError("Subnetwork indices cannot be None.")
         elif not (
             isinstance(subnetwork_indices, torch.LongTensor)
-=======
-            raise ValueError("Subnetwork indices cannot be None.")
-        elif not (
-            (
-                isinstance(subnetwork_indices, torch.LongTensor)
-                or isinstance(subnetwork_indices, torch.cuda.LongTensor)
-            )
->>>>>>> 2aade442
             and subnetwork_indices.numel() > 0
             and len(subnetwork_indices.shape) == 1
         ):
             raise ValueError(
-<<<<<<< HEAD
-                'Subnetwork indices must be non-empty 1-dimensional torch.LongTensor.'
-=======
                 "Subnetwork indices must be non-empty 1-dimensional torch.LongTensor."
->>>>>>> 2aade442
             )
         elif not (
             len(subnetwork_indices[subnetwork_indices < 0]) == 0
             and len(subnetwork_indices[subnetwork_indices >= self.n_params]) == 0
         ):
             raise ValueError(
-<<<<<<< HEAD
-                f'Subnetwork indices must lie between 0 and n_params={self.n_params}.'
-=======
                 f"Subnetwork indices must lie between 0 and n_params={self.n_params}."
->>>>>>> 2aade442
             )
         elif not (len(subnetwork_indices.unique()) == len(subnetwork_indices)):
             raise ValueError("Subnetwork indices must not contain duplicate entries.")
@@ -189,19 +147,12 @@
         -------
         prior_precision_diag : torch.Tensor
         """
-<<<<<<< HEAD
         # scalar
         if isinstance(self.prior_precision, float) or len(self.prior_precision) == 1:
             return self.prior_precision * torch.ones(
                 self.n_params_subnet, device=self._device
             )
-=======
-        if len(self.prior_precision) == 1:  # scalar
-            return self.prior_precision * torch.ones(
-                self.n_params_subnet, device=self._device
-            )
-
->>>>>>> 2aade442
+
         elif len(self.prior_precision) == self.n_params_subnet:  # diagonal
             return self.prior_precision
         else:
@@ -212,11 +163,7 @@
         return self.mean[self.backend.subnetwork_indices]
 
     @property
-<<<<<<< HEAD
     def scatter(self) -> torch.Tensor:
-=======
-    def scatter(self):
->>>>>>> 2aade442
         delta = self.mean_subnet - self.prior_mean
         return (delta * self.prior_precision_diag) @ delta
 
@@ -237,11 +184,7 @@
     # key to map to correct subclass of BaseLaplace, (subset of weights, Hessian structure)
     _key = ("subnetwork", "full")
 
-<<<<<<< HEAD
     def _init_H(self) -> None:
-=======
-    def _init_H(self):
->>>>>>> 2aade442
         self.H = torch.zeros(
             self.n_params_subnet, self.n_params_subnet, device=self._device
         )
@@ -272,12 +215,8 @@
         if not isinstance(Js, torch.Tensor):
             raise ValueError("Jacobians have to be torch.Tensor.")
         if not Js.device == self._device:
-<<<<<<< HEAD
-            raise ValueError('Jacobians need to be on the same device as Laplace.')
-
-=======
             raise ValueError("Jacobians need to be on the same device as Laplace.")
->>>>>>> 2aade442
+
         m, k, p = Js.size()
         if p != self.n_params_subnet:
             raise ValueError("Invalid Jacobians shape for Laplace posterior approx.")
