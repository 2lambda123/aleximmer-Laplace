--- conflicted
+++ resolved
@@ -1,6 +1,6 @@
-from collections.abc import MutableMapping
 import warnings
 from collections import UserDict
+from collections.abc import MutableMapping
 
 import torch
 from asdl.fisher import FisherConfig, get_fisher_maker
@@ -31,8 +31,8 @@
         likelihood,
         last_layer=False,
         subnetwork_indices=None,
-        dict_key_x='input_ids',
-        dict_key_y='labels',
+        dict_key_x="input_ids",
+        dict_key_y="labels",
     ):
         super().__init__(
             model, likelihood, last_layer, subnetwork_indices, dict_key_x, dict_key_y
@@ -231,18 +231,8 @@
         Here, we want to specify that only the first dimension is the actual batch size.
         This is the case for LLMs.
         """
-<<<<<<< HEAD
-        # If x is UserDict, then it has weight-sharing dimension (from Huggingface datasets)
-        if isinstance(x, UserDict) or isinstance(x, dict):
-            try:
-                return x["input_ids"].shape[0]
-            except KeyError:
-                # The case of reward modeling; the UserDict contains ['input_ids_0', 'input_ids_1']
-                return x["input_ids_0"].shape[0]
-=======
         if isinstance(x, MutableMapping):
             return x[self.dict_key_x].shape[0]
->>>>>>> 83c5de70
         else:
             return None  # Use ASDL default behavior
 
@@ -253,8 +243,8 @@
         model,
         likelihood,
         last_layer=False,
-        dict_key_x='input_ids',
-        dict_key_y='labels',
+        dict_key_x="input_ids",
+        dict_key_y="labels",
     ):
         super().__init__(
             model,
@@ -296,8 +286,8 @@
         likelihood,
         last_layer=False,
         subnetwork_indices=None,
-        dict_key_x='input_ids',
-        dict_key_y='labels',
+        dict_key_x="input_ids",
+        dict_key_y="labels",
         stochastic=False,
     ):
         super().__init__(
@@ -318,8 +308,8 @@
         model,
         likelihood,
         last_layer=False,
-        dict_key_x='input_ids',
-        dict_key_y='labels',
+        dict_key_x="input_ids",
+        dict_key_y="labels",
     ):
         super().__init__(model, likelihood, last_layer, None, dict_key_x, dict_key_y)
 
