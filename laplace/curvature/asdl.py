--- conflicted
+++ resolved
@@ -155,7 +155,6 @@
         diag_ggn = torch.cat(vec)
         if self.subnetwork_indices is not None:
             diag_ggn = diag_ggn[self.subnetwork_indices]
-<<<<<<< HEAD
         if type(self) is AsdlEF and self.likelihood == 'regression':
             curv_factor = 0.5  # correct scaling for diag ef
         else:
@@ -179,19 +178,6 @@
         # Assumes that the last dimension of f is of size outputs.
         f = f if self.loss_type == LOSS_MSE else f.view(-1, f.size(-1))
         loss = self.lossfunc(f.detach(), y)
-=======
-        return self.factor * loss, self.factor * diag_ggn
-
-    def kron(self, X, y, N, **kwargs):
-        with torch.no_grad():
-            if self.last_layer:
-                f, X = self.model.forward_with_features(X)
-            else:
-                f = self.model(X)
-            loss = self.lossfunc(f, y)
-        curv = fisher_for_cross_entropy(self._model, self._ggn_type, SHAPE_KRON,
-                                        inputs=X, targets=y)
->>>>>>> fd4de8a8
         M = len(y)
         kron = self._get_kron_factors(M)
         kron = self._rescale_kron_factors(kron, N)
