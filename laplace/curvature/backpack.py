<<<<<<< HEAD
from collections.abc import MutableMapping
from typing import Any
import torch
from torch import nn
=======
from typing import Tuple
>>>>>>> 2aade442

import torch
from backpack import backpack, extend, memory_cleanup
from backpack.context import CTX
from backpack.extensions import (
    KFAC,
    KFLR,
    BatchGrad,
    DiagGGNExact,
    DiagGGNMC,
    SumGradSquared,
)

<<<<<<< HEAD
from laplace.curvature import CurvatureInterface, GGNInterface, EFInterface
from laplace.utils import Kron, Likelihood
=======
from laplace.curvature import CurvatureInterface, EFInterface, GGNInterface
from laplace.utils import Kron
>>>>>>> 2aade442


class BackPackInterface(CurvatureInterface):
    """Interface for Backpack backend."""

    def __init__(
        self,
<<<<<<< HEAD
        model: nn.Module,
        likelihood: Likelihood | str,
        last_layer: bool = False,
        subnetwork_indices: torch.LongTensor | None = None,
    ) -> None:
        super().__init__(model, likelihood, last_layer, subnetwork_indices)
=======
        model,
        likelihood,
        last_layer=False,
        subnetwork_indices=None,
        dict_key_x="input_ids",
        dict_key_y="labels",
    ):
        super().__init__(
            model, likelihood, last_layer, subnetwork_indices, dict_key_x, dict_key_y
        )

>>>>>>> 2aade442
        extend(self._model)
        extend(self.lossfunc)

    def jacobians(
        self,
        x: torch.Tensor | MutableMapping[str, torch.Tensor | Any],
        enable_backprop: bool = False,
    ) -> tuple[torch.Tensor, torch.Tensor]:
        """Compute Jacobians \\(\\nabla_{\\theta} f(x;\\theta)\\) at current parameter \\(\\theta\\)
        using backpack's BatchGrad per output dimension. Note that BackPACK doesn't play well
        with torch.func, so this method has to be overridden.

        Parameters
        ----------
        x : torch.Tensor
            input data `(batch, input_shape)` on compatible device with model.
        enable_backprop : bool, default = False
            whether to enable backprop through the Js and f w.r.t. x

        Returns
        -------
        Js : torch.Tensor
            Jacobians `(batch, parameters, outputs)`
        f : torch.Tensor
            output function `(batch, outputs)`
        """
        if isinstance(x, MutableMapping):
            raise ValueError('BackPACK backend does not support dict-like inputs!')

        model = extend(self.model)
        to_stack = []
        for i in range(model.output_size):
            model.zero_grad()
            out = model(x)
            with backpack(BatchGrad()):
                if model.output_size > 1:
                    out[:, i].sum().backward(
                        create_graph=enable_backprop, retain_graph=enable_backprop
                    )
                else:
                    out.sum().backward(
                        create_graph=enable_backprop, retain_graph=enable_backprop
                    )
                to_cat = []
                for param in model.parameters():
                    to_cat.append(param.grad_batch.reshape(x.shape[0], -1))
                    delattr(param, "grad_batch")
                Jk = torch.cat(to_cat, dim=1)
                if self.subnetwork_indices is not None:
                    Jk = Jk[:, self.subnetwork_indices]
            to_stack.append(Jk)
            if i == 0:
                f = out

        model.zero_grad()
        CTX.remove_hooks()
        _cleanup(model)
        if model.output_size > 1:
            return torch.stack(to_stack, dim=2).transpose(1, 2), f
        else:
            return Jk.unsqueeze(-1).transpose(1, 2), f

    def gradients(
        self, x: torch.Tensor | MutableMapping[str, torch.Tensor | Any], y: torch.Tensor
    ) -> tuple[torch.Tensor, torch.Tensor]:
        """Compute gradients \\(\\nabla_\\theta \\ell(f(x;\\theta, y)\\) at current parameter
        \\(\\theta\\) using Backpack's BatchGrad. Note that BackPACK doesn't play well
        with torch.func, so this method has to be overridden.

        Parameters
        ----------
        x : torch.Tensor
            input data `(batch, input_shape)` on compatible device with model.
        y : torch.Tensor

        Returns
        -------
        Gs : torch.Tensor
            gradients `(batch, parameters)`
        loss : torch.Tensor
        """
        f = self.model(x)
        loss = self.lossfunc(f, y)
        with backpack(BatchGrad()):
            loss.backward()
        Gs = torch.cat(
            [p.grad_batch.data.flatten(start_dim=1) for p in self._model.parameters()],
            dim=1,
        )
        if self.subnetwork_indices is not None:
            Gs = Gs[:, self.subnetwork_indices]
        return Gs, loss


class BackPackGGN(BackPackInterface, GGNInterface):
    """Implementation of the `GGNInterface` using Backpack."""

    def __init__(
        self,
<<<<<<< HEAD
        model: nn.Module,
        likelihood: Likelihood | str,
        last_layer: bool = False,
        subnetwork_indices: torch.LongTensor | None = None,
        stochastic: bool = False,
    ):
        super().__init__(model, likelihood, last_layer, subnetwork_indices)
        self.stochastic: bool = stochastic
=======
        model,
        likelihood,
        last_layer=False,
        subnetwork_indices=None,
        dict_key_x="input_ids",
        dict_key_y="labels",
        stochastic=False,
    ):
        super().__init__(
            model, likelihood, last_layer, subnetwork_indices, dict_key_x, dict_key_y
        )
        self.stochastic = stochastic
>>>>>>> 2aade442

    def _get_diag_ggn(self) -> torch.Tensor:
        if self.stochastic:
            return torch.cat(
                [p.diag_ggn_mc.data.flatten() for p in self._model.parameters()]
            )
        else:
            return torch.cat(
                [p.diag_ggn_exact.data.flatten() for p in self._model.parameters()]
            )

    def _get_kron_factors(self) -> Kron:
        if self.stochastic:
            return Kron([p.kfac for p in self._model.parameters()])
        else:
            return Kron([p.kflr for p in self._model.parameters()])

    @staticmethod
    def _rescale_kron_factors(kron: Kron, M: int, N: int) -> Kron:
        # Renormalize Kronecker factor to sum up correctly over N data points with batches of M
        # for M=N (full-batch) just M/N=1
        for F in kron.kfacs:
            if len(F) == 2:
                F[1] *= M / N
        return kron

    def diag(
        self,
        x: torch.Tensor | MutableMapping[str, torch.Tensor | Any],
        y: torch.Tensor,
        **kwargs: dict[str, Any],
    ) -> tuple[torch.Tensor, torch.Tensor]:
        context = DiagGGNMC if self.stochastic else DiagGGNExact
        f = self.model(x)
        # Assumes that the last dimension of f is of size outputs.
        f = f if self.likelihood == "regression" else f.view(-1, f.size(-1))
        y = y if self.likelihood == "regression" else y.view(-1)
        loss = self.lossfunc(f, y)
        with backpack(context()):
            loss.backward()
        dggn = self._get_diag_ggn()
        if self.subnetwork_indices is not None:
            dggn = dggn[self.subnetwork_indices]

        return self.factor * loss.detach(), self.factor * dggn

    def kron(
        self,
        x: torch.Tensor | MutableMapping[str, torch.Tensor | Any],
        y: torch.Tensor,
        N: int,
        **kwargs: dict[str, Any],
    ) -> tuple[torch.Tensor, Kron]:
        context = KFAC if self.stochastic else KFLR
        f = self.model(x)
        # Assumes that the last dimension of f is of size outputs.
        f = f if self.likelihood == "regression" else f.view(-1, f.size(-1))
        y = y if self.likelihood == "regression" else y.view(-1)
        loss = self.lossfunc(f, y)
        with backpack(context()):
            loss.backward()
        kron = self._get_kron_factors()
        kron = self._rescale_kron_factors(kron, len(y), N)

        return self.factor * loss.detach(), self.factor * kron


class BackPackEF(BackPackInterface, EFInterface):
    """Implementation of `EFInterface` using Backpack."""

    def diag(
        self,
        x: torch.Tensor | MutableMapping[str, torch.Tensor | Any],
        y: torch.Tensor,
        **kwargs: dict[str, Any],
    ) -> tuple[torch.Tensor, torch.Tensor]:
        f = self.model(x)
        # Assumes that the last dimension of f is of size outputs.
        f = f if self.likelihood == "regression" else f.view(-1, f.size(-1))
        y = y if self.likelihood == "regression" else y.view(-1)
        loss = self.lossfunc(f, y)
        with backpack(SumGradSquared()):
            loss.backward()
        diag_EF = torch.cat(
            [p.sum_grad_squared.data.flatten() for p in self._model.parameters()]
        )
        if self.subnetwork_indices is not None:
            diag_EF = diag_EF[self.subnetwork_indices]

        return self.factor * loss.detach(), self.factor * diag_EF

<<<<<<< HEAD
    def kron(
        self,
        x: torch.Tensor | MutableMapping[str, torch.Tensor | Any],
        y: torch.Tensor,
        N: int,
        **kwargs: dict[str, Any],
    ) -> tuple[torch.Tensor, Kron]:
        raise NotImplementedError('Unavailable through Backpack.')
=======
    def kron(self, X, y, **kwargs):
        raise NotImplementedError("Unavailable through Backpack.")
>>>>>>> 2aade442


def _cleanup(module: nn.Module) -> None:
    for child in module.children():
        _cleanup(child)

    setattr(module, "_backpack_extend", False)
    memory_cleanup(module)<|MERGE_RESOLUTION|>--- conflicted
+++ resolved
@@ -1,11 +1,7 @@
-<<<<<<< HEAD
+from __future__ import annotations
+
 from collections.abc import MutableMapping
 from typing import Any
-import torch
-from torch import nn
-=======
-from typing import Tuple
->>>>>>> 2aade442
 
 import torch
 from backpack import backpack, extend, memory_cleanup
@@ -18,14 +14,10 @@
     DiagGGNMC,
     SumGradSquared,
 )
-
-<<<<<<< HEAD
-from laplace.curvature import CurvatureInterface, GGNInterface, EFInterface
+from torch import nn
+
+from laplace.curvature import CurvatureInterface, EFInterface, GGNInterface
 from laplace.utils import Kron, Likelihood
-=======
-from laplace.curvature import CurvatureInterface, EFInterface, GGNInterface
-from laplace.utils import Kron
->>>>>>> 2aade442
 
 
 class BackPackInterface(CurvatureInterface):
@@ -33,26 +25,17 @@
 
     def __init__(
         self,
-<<<<<<< HEAD
         model: nn.Module,
         likelihood: Likelihood | str,
         last_layer: bool = False,
         subnetwork_indices: torch.LongTensor | None = None,
+        dict_key_x: str = "input_ids",
+        dict_key_y: str = "labels",
     ) -> None:
-        super().__init__(model, likelihood, last_layer, subnetwork_indices)
-=======
-        model,
-        likelihood,
-        last_layer=False,
-        subnetwork_indices=None,
-        dict_key_x="input_ids",
-        dict_key_y="labels",
-    ):
         super().__init__(
             model, likelihood, last_layer, subnetwork_indices, dict_key_x, dict_key_y
         )
 
->>>>>>> 2aade442
         extend(self._model)
         extend(self.lossfunc)
 
@@ -80,7 +63,7 @@
             output function `(batch, outputs)`
         """
         if isinstance(x, MutableMapping):
-            raise ValueError('BackPACK backend does not support dict-like inputs!')
+            raise ValueError("BackPACK backend does not support dict-like inputs!")
 
         model = extend(self.model)
         to_stack = []
@@ -152,29 +135,18 @@
 
     def __init__(
         self,
-<<<<<<< HEAD
         model: nn.Module,
         likelihood: Likelihood | str,
         last_layer: bool = False,
         subnetwork_indices: torch.LongTensor | None = None,
+        dict_key_x: str = "input_ids",
+        dict_key_y: str = "labels",
         stochastic: bool = False,
-    ):
-        super().__init__(model, likelihood, last_layer, subnetwork_indices)
-        self.stochastic: bool = stochastic
-=======
-        model,
-        likelihood,
-        last_layer=False,
-        subnetwork_indices=None,
-        dict_key_x="input_ids",
-        dict_key_y="labels",
-        stochastic=False,
     ):
         super().__init__(
             model, likelihood, last_layer, subnetwork_indices, dict_key_x, dict_key_y
         )
         self.stochastic = stochastic
->>>>>>> 2aade442
 
     def _get_diag_ggn(self) -> torch.Tensor:
         if self.stochastic:
@@ -266,7 +238,6 @@
 
         return self.factor * loss.detach(), self.factor * diag_EF
 
-<<<<<<< HEAD
     def kron(
         self,
         x: torch.Tensor | MutableMapping[str, torch.Tensor | Any],
@@ -274,11 +245,7 @@
         N: int,
         **kwargs: dict[str, Any],
     ) -> tuple[torch.Tensor, Kron]:
-        raise NotImplementedError('Unavailable through Backpack.')
-=======
-    def kron(self, X, y, **kwargs):
         raise NotImplementedError("Unavailable through Backpack.")
->>>>>>> 2aade442
 
 
 def _cleanup(module: nn.Module) -> None:
