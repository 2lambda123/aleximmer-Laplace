--- conflicted
+++ resolved
@@ -25,29 +25,24 @@
 
     def __init__(
         self,
-<<<<<<< HEAD
-        model,
-        likelihood,
-        logit_class_dim=-1,
-        last_layer=False,
-        subnetwork_indices=None,
-    ):
-        super().__init__(
-            model, likelihood, logit_class_dim, last_layer, subnetwork_indices
-        )
-=======
         model: nn.Module,
         likelihood: Likelihood | str,
+        logit_class_dim: int = -1,
         last_layer: bool = False,
         subnetwork_indices: torch.LongTensor | None = None,
         dict_key_x: str = "input_ids",
         dict_key_y: str = "labels",
     ) -> None:
         super().__init__(
-            model, likelihood, last_layer, subnetwork_indices, dict_key_x, dict_key_y
-        )
-
->>>>>>> 3c99a04c
+            model,
+            likelihood,
+            logit_class_dim,
+            last_layer,
+            subnetwork_indices,
+            dict_key_x,
+            dict_key_y,
+        )
+
         extend(self._model)
         extend(self.lossfunc)
 
@@ -147,19 +142,9 @@
 
     def __init__(
         self,
-<<<<<<< HEAD
-        model,
-        likelihood,
-        logit_class_dim=-1,
-        last_layer=False,
-        subnetwork_indices=None,
-        stochastic=False,
-    ):
-        super().__init__(
-            model, likelihood, logit_class_dim, last_layer, subnetwork_indices
-=======
         model: nn.Module,
         likelihood: Likelihood | str,
+        logit_class_dim: int = -1,
         last_layer: bool = False,
         subnetwork_indices: torch.LongTensor | None = None,
         dict_key_x: str = "input_ids",
@@ -167,8 +152,13 @@
         stochastic: bool = False,
     ):
         super().__init__(
-            model, likelihood, last_layer, subnetwork_indices, dict_key_x, dict_key_y
->>>>>>> 3c99a04c
+            model,
+            likelihood,
+            logit_class_dim,
+            last_layer,
+            subnetwork_indices,
+            dict_key_x,
+            dict_key_y,
         )
         self.stochastic = stochastic
 
@@ -206,17 +196,12 @@
         context = DiagGGNMC if self.stochastic else DiagGGNExact
         f = self.model(x)
         # Assumes that the last dimension of f is of size outputs.
-<<<<<<< HEAD
         f = (
             f
-            if self.likelihood == 'regression'
+            if self.likelihood == "regression"
             else f.view(-1, f.size(self.logit_class_dim))
         )
-        y = y if self.likelihood == 'regression' else y.view(-1)
-=======
-        f = f if self.likelihood == "regression" else f.view(-1, f.size(-1))
         y = y if self.likelihood == "regression" else y.view(-1)
->>>>>>> 3c99a04c
         loss = self.lossfunc(f, y)
         with backpack(context()):
             loss.backward()
@@ -236,17 +221,12 @@
         context = KFAC if self.stochastic else KFLR
         f = self.model(x)
         # Assumes that the last dimension of f is of size outputs.
-<<<<<<< HEAD
         f = (
             f
-            if self.likelihood == 'regression'
+            if self.likelihood == "regression"
             else f.view(-1, f.size(self.logit_class_dim))
         )
-        y = y if self.likelihood == 'regression' else y.view(-1)
-=======
-        f = f if self.likelihood == "regression" else f.view(-1, f.size(-1))
         y = y if self.likelihood == "regression" else y.view(-1)
->>>>>>> 3c99a04c
         loss = self.lossfunc(f, y)
         with backpack(context()):
             loss.backward()
@@ -267,17 +247,12 @@
     ) -> tuple[torch.Tensor, torch.Tensor]:
         f = self.model(x)
         # Assumes that the last dimension of f is of size outputs.
-<<<<<<< HEAD
         f = (
             f
-            if self.likelihood == 'regression'
+            if self.likelihood == "regression"
             else f.view(-1, f.size(self.logit_class_dim))
         )
-        y = y if self.likelihood == 'regression' else y.view(-1)
-=======
-        f = f if self.likelihood == "regression" else f.view(-1, f.size(-1))
         y = y if self.likelihood == "regression" else y.view(-1)
->>>>>>> 3c99a04c
         loss = self.lossfunc(f, y)
         with backpack(SumGradSquared()):
             loss.backward()
