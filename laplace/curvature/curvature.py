--- conflicted
+++ resolved
@@ -328,18 +328,12 @@
         if self.likelihood == 'regression':
             return None
         else:
-<<<<<<< HEAD
             # second derivative of log lik is diag(p) - pp^T
             ps = torch.softmax(f, dim=-1)
             G = torch.diag_embed(ps) - torch.einsum('mk,mc->mck', ps, ps)
             return G
-=======
-            H_lik = self.H_log_likelihood(f)
-            H_ggn = torch.einsum('mcp,mck,mkq->pq', Js, H_lik, Js)
-        return loss.detach(), H_ggn
->>>>>>> 5de3980b
-
-    def full(self, x, y, **kwargs):
+
+  def full(self, x, y, **kwargs):
         """Compute the full GGN \\(P \\times P\\) matrix as Hessian approximation
         \\(H_{ggn}\\) with respect to parameters \\(\\theta \\in \\mathbb{R}^P\\).
         For last-layer, reduced to \\(\\theta_{last}\\)
