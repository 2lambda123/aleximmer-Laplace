from collections import UserDict

import torch
from curvlinops import (
    EFLinearOperator,
    FisherMCLinearOperator,
    GGNLinearOperator,
    HessianLinearOperator,
    KFACLinearOperator,
)

from laplace.curvature import CurvatureInterface, EFInterface, GGNInterface
from laplace.utils import Kron


class CurvlinopsInterface(CurvatureInterface):
    """Interface for Curvlinops backend. <https://github.com/f-dangel/curvlinops>"""

    def __init__(
        self,
        model,
        likelihood,
        last_layer=False,
        subnetwork_indices=None,
        dict_key_x='input_ids',
        dict_key_y='labels',
    ):
        super().__init__(
            model, likelihood, last_layer, subnetwork_indices, dict_key_x, dict_key_y
        )

    @property
    def _kron_fisher_type(self):
        raise NotImplementedError

    @property
    def _linop_context(self):
        raise NotImplementedError

    @staticmethod
    def _rescale_kron_factors(kron, M, N):
        # Renormalize Kronecker factor to sum up correctly over N data points with batches of M
        # for M=N (full-batch) just M/N=1
        for F in kron.kfacs:
            if len(F) == 2:
                F[1] *= M / N
        return kron

    def _get_kron_factors(self, linop):
        kfacs = list()
        for name, module in self.model.named_modules():
            if name not in linop._mapping.keys():
                continue

            A = linop._input_covariances[name]
            B = linop._gradient_covariances[name]

            if hasattr(module, "bias") and module.bias is not None:
                kfacs.append([B, A])
                kfacs.append([B])
            elif hasattr(module, "weight"):
                p, q = B.numel(), A.numel()
                if p == q == 1:
                    kfacs.append([B * A])
                else:
                    kfacs.append([B, A])
            else:
                raise ValueError(f"Whats happening with {module}?")
        return Kron(kfacs)

    def kron(self, X, y, N, **kwargs):
        if isinstance(X, (dict, UserDict)):
<<<<<<< HEAD
            kwargs["batch_size_fn"] = lambda x: x["input_ids"].shape[0]
=======
            kwargs['batch_size_fn'] = lambda x: x[self.dict_key_x].shape[0]
>>>>>>> 83c5de70
        linop = KFACLinearOperator(
            self.model,
            self.lossfunc,
            self.params,
            [(X, y)],
            fisher_type=self._kron_fisher_type,
            loss_average=None,  # Since self.lossfunc is sum
            separate_weight_and_bias=True,
            check_deterministic=False,  # To avoid overhead
            # `kwargs` for `mc_samples` when `stochastic=True` and `kfac_approx` to
            # choose between `'expand'` and `'reduce'`.
            # Defaults to `mc_samples=1` and `kfac_approx='expand'.
            **kwargs,
        )
        linop._compute_kfac()

        kron = self._get_kron_factors(linop)
        kron = self._rescale_kron_factors(kron, len(y), N)
        kron *= self.factor

        loss = self.lossfunc(self.model(X), y)

        return self.factor * loss.detach(), kron

    def full(self, X, y, **kwargs):
        # Fallback to torch.func backend for SubnetLaplace
        if self.subnetwork_indices is not None:
            return super().full(X, y, **kwargs)

        curvlinops_kwargs = {k: v for k, v in kwargs.items() if k != "N"}
        if isinstance(X, (dict, UserDict)):
<<<<<<< HEAD
            curvlinops_kwargs["batch_size_fn"] = lambda x: x["input_ids"].shape[0]
=======
            curvlinops_kwargs['batch_size_fn'] = lambda x: x[self.dict_key_x].shape[0]
>>>>>>> 83c5de70

        linop = self._linop_context(
            self.model,
            self.lossfunc,
            self.params,
            [(X, y)],
            check_deterministic=False,
            **curvlinops_kwargs,
        )
        H = torch.as_tensor(
            linop @ torch.eye(linop.shape[0]),
            device=next(self.model.parameters()).device,
        )

        f = self.model(X)
        loss = self.lossfunc(f, y)

        return self.factor * loss.detach(), self.factor * H


class CurvlinopsGGN(CurvlinopsInterface, GGNInterface):
    """Implementation of the `GGNInterface` using Curvlinops."""

    def __init__(
        self,
        model,
        likelihood,
        last_layer=False,
        subnetwork_indices=None,
        dict_key_x='input_ids',
        dict_key_y='labels',
        stochastic=False,
    ):
        super().__init__(
            model, likelihood, last_layer, subnetwork_indices, dict_key_x, dict_key_y
        )
        self.stochastic = stochastic

    @property
    def _kron_fisher_type(self):
        return "mc" if self.stochastic else "type-2"

    @property
    def _linop_context(self):
        return FisherMCLinearOperator if self.stochastic else GGNLinearOperator


class CurvlinopsEF(CurvlinopsInterface, EFInterface):
    """Implementation of `EFInterface` using Curvlinops."""

    @property
    def _kron_fisher_type(self):
        return "empirical"

    @property
    def _linop_context(self):
        return EFLinearOperator


class CurvlinopsHessian(CurvlinopsInterface):
    """Implementation of the full Hessian using Curvlinops."""

    @property
    def _linop_context(self):
        return HessianLinearOperator<|MERGE_RESOLUTION|>--- conflicted
+++ resolved
@@ -22,8 +22,8 @@
         likelihood,
         last_layer=False,
         subnetwork_indices=None,
-        dict_key_x='input_ids',
-        dict_key_y='labels',
+        dict_key_x="input_ids",
+        dict_key_y="labels",
     ):
         super().__init__(
             model, likelihood, last_layer, subnetwork_indices, dict_key_x, dict_key_y
@@ -70,11 +70,8 @@
 
     def kron(self, X, y, N, **kwargs):
         if isinstance(X, (dict, UserDict)):
-<<<<<<< HEAD
-            kwargs["batch_size_fn"] = lambda x: x["input_ids"].shape[0]
-=======
-            kwargs['batch_size_fn'] = lambda x: x[self.dict_key_x].shape[0]
->>>>>>> 83c5de70
+            kwargs["batch_size_fn"] = lambda x: x[self.dict_key_x].shape[0]
+
         linop = KFACLinearOperator(
             self.model,
             self.lossfunc,
@@ -106,11 +103,7 @@
 
         curvlinops_kwargs = {k: v for k, v in kwargs.items() if k != "N"}
         if isinstance(X, (dict, UserDict)):
-<<<<<<< HEAD
-            curvlinops_kwargs["batch_size_fn"] = lambda x: x["input_ids"].shape[0]
-=======
-            curvlinops_kwargs['batch_size_fn'] = lambda x: x[self.dict_key_x].shape[0]
->>>>>>> 83c5de70
+            curvlinops_kwargs["batch_size_fn"] = lambda x: x[self.dict_key_x].shape[0]
 
         linop = self._linop_context(
             self.model,
@@ -140,8 +133,8 @@
         likelihood,
         last_layer=False,
         subnetwork_indices=None,
-        dict_key_x='input_ids',
-        dict_key_y='labels',
+        dict_key_x="input_ids",
+        dict_key_y="labels",
         stochastic=False,
     ):
         super().__init__(
