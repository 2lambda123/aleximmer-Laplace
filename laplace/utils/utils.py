from __future__ import annotations

import logging
from collections.abc import MutableMapping
from typing import Callable

import numpy as np
import torch
import torch.nn.functional as F
import torchmetrics
from torch import nn
from torch.distributions.multivariate_normal import _precision_to_scale_tril
from torch.nn import BatchNorm1d, BatchNorm2d, BatchNorm3d
from torch.nn.utils import parameters_to_vector
<<<<<<< HEAD
from torch.utils.data import Sampler
=======
from torch.utils.data import DataLoader
>>>>>>> 3c99a04c
from torchmetrics import Metric

import laplace
from laplace.utils.enums import LinkApprox, PredType, PriorStructure

__all__ = [
    "get_nll",
    "validate",
    "parameters_per_layer",
    "invsqrt_precision",
    "kron",
    "diagonal_add_scalar",
    "symeig",
    "block_diag",
    "expand_prior_precision",
    "SoDSampler",
]


def get_nll(out_dist: torch.Tensor, targets: torch.Tensor) -> torch.Tensor:
    return F.nll_loss(torch.log(out_dist), targets)


@torch.no_grad()
def validate(
    laplace: laplace.baselaplace.BaseLaplace,
    val_loader: DataLoader,
    loss: torchmetrics.Metric
    | Callable[[torch.Tensor, torch.Tensor], torch.Tensor]
    | Callable[[torch.Tensor, torch.Tensor, torch.Tensor], torch.Tensor],
    pred_type: PredType | str = PredType.GLM,
    link_approx: LinkApprox | str = LinkApprox.PROBIT,
    n_samples: int = 100,
    loss_with_var: int = False,
    dict_key_y: str = "labels",
) -> float:
    laplace.model.eval()
    assert callable(loss) or isinstance(loss, Metric)
    is_offline = not isinstance(loss, Metric)

    if is_offline:
        output_means, output_vars = list(), list()
        targets = list()

    for data in val_loader:
        if isinstance(data, MutableMapping):
            X, y = data, data[dict_key_y]
        else:
            X, y = data
            X = X.to(laplace._device)
        y = y.to(laplace._device)
        out = laplace(
            X, pred_type=pred_type, link_approx=link_approx, n_samples=n_samples
        )
        if type(out) == tuple:
            if is_offline:
                output_means.append(out[0])
                output_vars.append(out[1])
                targets.append(y)
            else:
                loss.update(*out, y)
        else:
            if is_offline:
                output_means.append(out)
                targets.append(y)
            else:
                loss.update(out, y)

    if is_offline:
        if len(output_vars) == 0:
            preds, targets = torch.cat(output_means, dim=0), torch.cat(targets, dim=0)
            return loss(preds, targets).item()

        means, variances = torch.cat(output_means, dim=0), torch.cat(output_vars, dim=0)
        targets = torch.cat(targets, dim=0)
        return loss(means, variances, targets).item()
    else:
        return loss.compute().item()


def parameters_per_layer(model: nn.Module) -> list[int]:
    """Get number of parameters per layer.

    Parameters
    ----------
    model : torch.nn.Module

    Returns
    -------
    params_per_layer : list[int]
    """
    return [np.prod(p.shape) for p in model.parameters()]


def invsqrt_precision(M: torch.Tensor) -> torch.Tensor:
    """Compute ``M^{-0.5}`` as a tridiagonal matrix.

    Parameters
    ----------
    M : torch.Tensor

    Returns
    -------
    M_invsqrt : torch.Tensor
    """
    return _precision_to_scale_tril(M)


def _is_batchnorm(module: nn.Module) -> bool:
    if isinstance(module, (BatchNorm1d, BatchNorm2d, BatchNorm3d)):
        return True
    return False


def _is_valid_scalar(scalar: float | int | torch.Tensor) -> bool:
    if np.isscalar(scalar) and np.isreal(scalar):
        return True
    elif torch.is_tensor(scalar) and scalar.ndim <= 1:
        if scalar.ndim == 1 and len(scalar) != 1:
            return False
        return True
    return False


def kron(t1: torch.Tensor, t2: torch.Tensor) -> torch.Tensor:
    """Computes the Kronecker product between two tensors.

    Parameters
    ----------
    t1 : torch.Tensor
    t2 : torch.Tensor

    Returns
    -------
    kron_product : torch.Tensor
    """
    t1_height, t1_width = t1.size()
    t2_height, t2_width = t2.size()
    out_height = t1_height * t2_height
    out_width = t1_width * t2_width

    tiled_t2 = t2.repeat(t1_height, t1_width)
    expanded_t1 = (
        t1.unsqueeze(2)
        .unsqueeze(3)
        .repeat(1, t2_height, t2_width, 1)
        .view(out_height, out_width)
    )

    return expanded_t1 * tiled_t2


def diagonal_add_scalar(X: torch.Tensor, value: torch.Tensor) -> torch.Tensor:
    """Add scalar value `value` to diagonal of `X`.

    Parameters
    ----------
    X : torch.Tensor
    value : torch.Tensor or float

    Returns
    -------
    X_add_scalar : torch.Tensor
    """
    indices = torch.LongTensor([[i, i] for i in range(X.shape[0])], device=X.device)
    values = X.new_ones(X.shape[0]).mul(value)
    return X.index_put(tuple(indices.t()), values, accumulate=True)


def symeig(M: torch.Tensor) -> tuple[torch.Tensor, torch.Tensor]:
    """Symetric eigendecomposition avoiding failure cases by
    adding and removing jitter to the diagonal.

    Parameters
    ----------
    M : torch.Tensor

    Returns
    -------
    L : torch.Tensor
        eigenvalues
    W : torch.Tensor
        eigenvectors
    """
    try:
        L, W = torch.linalg.eigh(M, UPLO="U")
    except RuntimeError:  # did not converge
        logging.info("SYMEIG: adding jitter, did not converge.")
        # use W L W^T + I = W (L + I) W^T
        M = M + torch.eye(M.shape[0], device=M.device)
        try:
            L, W = torch.linalg.eigh(M, UPLO="U")
            L -= 1.0
        except RuntimeError:
            stats = f"diag: {M.diagonal()}, max: {M.abs().max()}, "
            stats = stats + f"min: {M.abs().min()}, mean: {M.abs().mean()}"
            logging.info(f"SYMEIG: adding jitter failed. Stats: {stats}")
            exit()
    # eigenvalues of symeig at least 0
    L = L.clamp(min=0.0)
    L = torch.nan_to_num(L)
    W = torch.nan_to_num(W)
    return L, W


def block_diag(blocks: list[torch.Tensor]) -> torch.Tensor:
    """Compose block-diagonal matrix of individual blocks.

    Parameters
    ----------
    blocks : list[torch.Tensor]

    Returns
    -------
    M : torch.Tensor
    """
    P = sum([b.shape[0] for b in blocks])
    M = torch.zeros(P, P, dtype=blocks[0].dtype, device=blocks[0].device)
    p_cur = 0
    for block in blocks:
        p_block = block.shape[0]
        M[p_cur : p_cur + p_block, p_cur : p_cur + p_block] = block
        p_cur += p_block
    return M


<<<<<<< HEAD
class SoDSampler(Sampler):
    def __init__(self, N, M, seed: int = 0):
        np.random.seed(seed)
        self.indices = torch.tensor(np.random.choice(list(range(N)), M, replace=False))

    def __iter__(self):
        return (i for i in self.indices)

    def __len__(self):
        return len(self.indices)


def expand_prior_precision(prior_prec, model):
=======
def expand_prior_precision(prior_prec: torch.Tensor, model: nn.Module) -> torch.Tensor:
>>>>>>> 3c99a04c
    """Expand prior precision to match the shape of the model parameters.

    Parameters
    ----------
    prior_prec : torch.Tensor 1-dimensional
        prior precision
    model : torch.nn.Module
        torch model with parameters that are regularized by prior_prec

    Returns
    -------
    expanded_prior_prec : torch.Tensor
        expanded prior precision has the same shape as model parameters
    """
    trainable_params = [p for p in model.parameters() if p.requires_grad]
    theta = parameters_to_vector(trainable_params)
    device, P = theta.device, len(theta)
    assert prior_prec.ndim == 1
    if len(prior_prec) == 1:  # scalar
        return torch.ones(P, device=device) * prior_prec
    elif len(prior_prec) == P:  # full diagonal
        return prior_prec.to(device)
    else:
        return torch.cat(
            [
                delta * torch.ones_like(m).flatten()
                for delta, m in zip(prior_prec, trainable_params)
            ]
        )


def fix_prior_prec_structure(
    prior_prec_init: torch.Tensor,
    prior_structure: PriorStructure | str,
    n_layers: int,
    n_params: int,
    device: torch.device,
) -> torch.Tensor:
    """Create a tensor of prior precision with the correct shape, depending on the
    choice of the prior structure type.

    Parameters
    ----------
    prior_prec_init: torch.Tensor
        the initial prior precision tensor (could be scalar)
    prior_structure: PriorStructure | str
        the choice of the prior structure type
    n_layers: int
    n_params: int
    device: torch.device

    Returns
    -------
    correct_prior_precision: torch.Tensor
    """
    if prior_structure == PriorStructure.SCALAR:
        prior_prec_init = torch.full((1,), prior_prec_init, device=device)
    elif prior_structure == PriorStructure.LAYERWISE:
        prior_prec_init = torch.full((n_layers,), prior_prec_init, device=device)
    elif prior_structure == PriorStructure.DIAG:
        prior_prec_init = torch.full((n_params,), prior_prec_init, device=device)
    else:
        raise ValueError(f"Invalid prior structure {prior_structure}.")
    return prior_prec_init


def normal_samples(
    mean: torch.Tensor,
    var: torch.Tensor,
    n_samples: int,
    generator: torch.Generator | None = None,
) -> torch.Tensor:
    """Produce samples from a batch of Normal distributions either parameterized
    by a diagonal or full covariance given by `var`.

    Parameters
    ----------
    mean : torch.Tensor
        `(batch_size, output_dim)`
    var : torch.Tensor
        (co)variance of the Normal distribution
        `(batch_size, output_dim, output_dim)` or `(batch_size, output_dim)`
    generator : torch.Generator
        random number generator
    """
    assert mean.ndim == 2, "Invalid input shape of mean, should be 2-dimensional."
    _, output_dim = mean.shape
    randn_samples = torch.randn(
        (output_dim, n_samples),
        device=mean.device,
        dtype=mean.dtype,
        generator=generator,
    )

    if mean.shape == var.shape:
        # diagonal covariance
        scaled_samples = var.sqrt().unsqueeze(-1) * randn_samples.unsqueeze(0)
        return (mean.unsqueeze(-1) + scaled_samples).permute((2, 0, 1))
    elif mean.shape == var.shape[:2] and var.shape[-1] == mean.shape[1]:
        # full covariance
        scale = torch.linalg.cholesky(var)
        scaled_samples = torch.matmul(
            scale, randn_samples.unsqueeze(0)
        )  # expand batch dim
        return (mean.unsqueeze(-1) + scaled_samples).permute((2, 0, 1))
    else:
        raise ValueError("Invalid input shapes.")<|MERGE_RESOLUTION|>--- conflicted
+++ resolved
@@ -12,11 +12,7 @@
 from torch.distributions.multivariate_normal import _precision_to_scale_tril
 from torch.nn import BatchNorm1d, BatchNorm2d, BatchNorm3d
 from torch.nn.utils import parameters_to_vector
-<<<<<<< HEAD
-from torch.utils.data import Sampler
-=======
-from torch.utils.data import DataLoader
->>>>>>> 3c99a04c
+from torch.utils.data import Sampler, DataLoader
 from torchmetrics import Metric
 
 import laplace
@@ -242,8 +238,7 @@
         p_cur += p_block
     return M
 
-
-<<<<<<< HEAD
+  
 class SoDSampler(Sampler):
     def __init__(self, N, M, seed: int = 0):
         np.random.seed(seed)
@@ -256,10 +251,7 @@
         return len(self.indices)
 
 
-def expand_prior_precision(prior_prec, model):
-=======
 def expand_prior_precision(prior_prec: torch.Tensor, model: nn.Module) -> torch.Tensor:
->>>>>>> 3c99a04c
     """Expand prior precision to match the shape of the model parameters.
 
     Parameters
