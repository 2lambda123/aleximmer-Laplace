from __future__ import annotations

import warnings
from collections.abc import MutableMapping
from math import log, pi, sqrt
from typing import Any, Callable

import numpy as np
import torch
import torchmetrics
import tqdm
<<<<<<< HEAD
from collections.abc import MutableMapping
import warnings
from torchmetrics import MeanSquaredError
=======
from torch import nn
from torch.nn.utils import parameters_to_vector, vector_to_parameters
from torch.utils.data import DataLoader
>>>>>>> 3c99a04c

from laplace.curvature.asdfghjkl import AsdfghjklHessian
from laplace.curvature.curvature import CurvatureInterface
from laplace.curvature.curvlinops import CurvlinopsEF, CurvlinopsGGN
from laplace.utils.enums import (
    Likelihood,
    LinkApprox,
    PredType,
    PriorStructure,
    TuningMethod,
)
from laplace.utils.matrix import Kron, KronDecomposed
from laplace.utils.metrics import RunningNLLMetric
from laplace.utils.utils import (
    fix_prior_prec_structure,
    invsqrt_precision,
    normal_samples,
    validate,
)
<<<<<<< HEAD
from laplace.curvature import CurvlinopsGGN, CurvlinopsEF, AsdfghjklHessian

=======
>>>>>>> 3c99a04c

__all__ = [
    "BaseLaplace",
    "ParametricLaplace",
    "FullLaplace",
    "KronLaplace",
    "DiagLaplace",
    "LowRankLaplace",
]


class BaseLaplace:
    """Baseclass for all Laplace approximations in this library.

    Parameters
    ----------
    model : torch.nn.Module
    likelihood : Likelihood or str in {'classification', 'regression', 'reward_modeling'}
        determines the log likelihood Hessian approximation.
        In the case of 'reward_modeling', it fits Laplace using the classification likelihood,
        then does prediction as in regression likelihood. The model needs to be defined accordingly:
        The forward pass during training takes `x.shape == (batch_size, 2, dim)` with
        `y.shape = (batch_size,)`. Meanwhile, during evaluation `x.shape == (batch_size, dim)`.
        Note that 'reward_modeling' only supports `KronLaplace` and `DiagLaplace`.
    sigma_noise : torch.Tensor or float, default=1
        observation noise for the regression setting; must be 1 for classification
    prior_precision : torch.Tensor or float, default=1
        prior precision of a Gaussian prior (= weight decay);
        can be scalar, per-layer, or diagonal in the most general case
    prior_mean : torch.Tensor or float, default=0
        prior mean of a Gaussian prior, useful for continual learning
    temperature : float, default=1
        temperature of the likelihood; lower temperature leads to more
        concentrated posterior and vice versa.
    enable_backprop: bool, default=False
        whether to enable backprop to the input `x` through the Laplace predictive.
        Useful for e.g. Bayesian optimization.
<<<<<<< HEAD
    logit_class_dim: int, default=-1
        the dim of the model's logit tensor that corresponds to the class/output
=======
    dict_key_x: str, default='input_ids'
        The dictionary key under which the input tensor `x` is stored. Only has effect
        when the model takes a `MutableMapping` as the input. Useful for Huggingface
        LLM models.
    dict_key_y: str, default='labels'
        The dictionary key under which the target tensor `y` is stored. Only has effect
        when the model takes a `MutableMapping` as the input. Useful for Huggingface
        LLM models.
>>>>>>> 3c99a04c
    backend : subclasses of `laplace.curvature.CurvatureInterface`
        backend for access to curvature/Hessian approximations. Defaults to CurvlinopsGGN if None.
    backend_kwargs : dict, default=None
        arguments passed to the backend on initialization, for example to
        set the number of MC samples for stochastic approximations.
    asdl_fisher_kwargs : dict, default=None
        arguments passed to the ASDL backend specifically on initialization.
    """

    def __init__(
        self,
<<<<<<< HEAD
        model,
        likelihood,
        sigma_noise=1.0,
        prior_precision=1.0,
        prior_mean=0.0,
        temperature=1.0,
        enable_backprop=False,
        logit_class_dim=-1,
        backend=None,
        backend_kwargs=None,
        asdl_fisher_kwargs=None,
    ):
        if likelihood not in ['classification', 'regression', 'reward_modeling']:
            raise ValueError(f'Invalid likelihood type {likelihood}')

        self.model = model
=======
        model: nn.Module,
        likelihood: Likelihood | str,
        sigma_noise: float | torch.Tensor = 1.0,
        prior_precision: float | torch.Tensor = 1.0,
        prior_mean: float | torch.Tensor = 0.0,
        temperature: float = 1.0,
        enable_backprop: bool = False,
        dict_key_x: str = "input_ids",
        dict_key_y: str = "labels",
        backend: type[CurvatureInterface] | None = None,
        backend_kwargs: dict[str, Any] | None = None,
        asdl_fisher_kwargs: dict[str, Any] | None = None,
    ) -> None:
        if likelihood not in [lik.value for lik in Likelihood]:
            raise ValueError(f"Invalid likelihood type {likelihood}")

        self.model: nn.Module = model
>>>>>>> 3c99a04c

        # Only do Laplace on params that require grad
        self.params: list[torch.Tensor] = []
        self.is_subset_params: bool = False
        for p in model.parameters():
            if p.requires_grad:
                self.params.append(p)
            else:
                self.is_subset_params = True

        self.n_params: int = sum(p.numel() for p in self.params)
        self.n_layers: int = len(self.params)
        self.prior_precision: float | torch.Tensor = prior_precision
        self.prior_mean: float | torch.Tensor = prior_mean
        if sigma_noise != 1 and likelihood != Likelihood.REGRESSION:
            raise ValueError("Sigma noise != 1 only available for regression.")

        self.reward_modeling: bool = likelihood == Likelihood.REWARD_MODELING

        if self.reward_modeling:
            # For fitting only. After it's done, self.likelihood = 'regression', see self.fit()
            self.likelihood = Likelihood.CLASSIFICATION
        else:
            self.likelihood = likelihood

<<<<<<< HEAD
        self.sigma_noise = sigma_noise
        self.temperature = temperature
        self.enable_backprop = enable_backprop
        self.logit_class_dim = logit_class_dim
=======
        self.sigma_noise: float | torch.Tensor = sigma_noise
        self.temperature: float = temperature
        self.enable_backprop: bool = enable_backprop

        # For models with dict-like inputs (e.g. Huggingface LLMs)
        self.dict_key_x = dict_key_x
        self.dict_key_y = dict_key_y
>>>>>>> 3c99a04c

        if backend is None:
            backend = CurvlinopsGGN
        else:
            if self.is_subset_params and (
                "backpack" in backend.__name__.lower()
                or "asdfghjkl" in backend.__name__.lower()
            ):
                raise ValueError(
                    "If some grad are switched off, the BackPACK and Asdfghjkl backends"
                    " are not supported."
                )

        self._backend: CurvatureInterface | None = None
        self._backend_cls: type[CurvatureInterface] = backend
        self._backend_kwargs: dict[str, Any] = (
            dict() if backend_kwargs is None else backend_kwargs
        )
        self._asdl_fisher_kwargs: dict[str, Any] = (
            dict() if asdl_fisher_kwargs is None else asdl_fisher_kwargs
        )

        # log likelihood = g(loss)
        self.loss: float = 0.0
        self.n_outputs: int = 0
        self.n_data: int = 0

        # Declare attributes
        self._prior_mean: torch.Tensor
        self._prior_precision: torch.Tensor
        self._sigma_noise: torch.Tensor
        self._posterior_scale: torch.Tensor | None

    @property
    def _device(self) -> torch.device:
        return next(self.model.parameters()).device

    @property
    def backend(self) -> CurvatureInterface:
        if self._backend is None:
            self._backend = self._backend_cls(
                self.model,
                self.likelihood,
<<<<<<< HEAD
                logit_class_dim=self.logit_class_dim,
=======
                dict_key_x=self.dict_key_x,
                dict_key_y=self.dict_key_y,
>>>>>>> 3c99a04c
                **self._backend_kwargs,
            )
        return self._backend

    def _curv_closure(
        self,
        X: torch.Tensor | MutableMapping[str, torch.Tensor | Any],
        y: torch.Tensor,
        N: int,
    ) -> tuple[torch.Tensor, torch.Tensor]:
        raise NotImplementedError

    def fit(self, train_loader: DataLoader) -> None:
        raise NotImplementedError

    def log_marginal_likelihood(
        self,
        prior_precision: torch.Tensor | None = None,
        sigma_noise: torch.Tensor | None = None,
    ) -> torch.Tensor:
        raise NotImplementedError

    @property
    def log_likelihood(self) -> torch.Tensor:
        """Compute log likelihood on the training data after `.fit()` has been called.
        The log likelihood is computed on-demand based on the loss and, for example,
        the observation noise which makes it differentiable in the latter for
        iterative updates.

        Returns
        -------
        log_likelihood : torch.Tensor
        """
        factor = -self._H_factor
        if self.likelihood == "regression":
            # loss used is just MSE, need to add normalizer for gaussian likelihood
            c = (
                self.n_data
                * self.n_outputs
                * torch.log(torch.tensor(self.sigma_noise) * sqrt(2 * pi))
            )
            return factor * self.loss - c
        else:
            # for classification Xent == log Cat
            return factor * self.loss

    def __call__(
        self,
        x: torch.Tensor | MutableMapping[str, torch.Tensor | Any],
        pred_type: PredType | str,
        link_approx: LinkApprox | str,
        n_samples: int,
    ) -> torch.Tensor | tuple[torch.Tensor, torch.Tensor]:
        raise NotImplementedError

    def predictive(
        self,
        x: torch.Tensor,
        pred_type: PredType | str,
        link_approx: LinkApprox | str,
        n_samples: int,
    ) -> torch.Tensor | tuple[torch.Tensor, torch.Tensor]:
        return self(x, pred_type, link_approx, n_samples)

    def _check_jacobians(self, Js: torch.Tensor) -> None:
        if not isinstance(Js, torch.Tensor):
            raise ValueError("Jacobians have to be torch.Tensor.")
        if not Js.device == self._device:
            raise ValueError("Jacobians need to be on the same device as Laplace.")
        m, k, p = Js.size()
        if p != self.n_params:
            raise ValueError("Invalid Jacobians shape for Laplace posterior approx.")

    @property
    def prior_precision_diag(self) -> torch.Tensor:
        """Obtain the diagonal prior precision \\(p_0\\) constructed from either
        a scalar, layer-wise, or diagonal prior precision.

        Returns
        -------
        prior_precision_diag : torch.Tensor
        """
        prior_prec: torch.Tensor = (
            self.prior_precision
            if isinstance(self.prior_precision, torch.Tensor)
            else torch.tensor(self.prior_precision)
        )

        if prior_prec.ndim == 0 or len(prior_prec) == 1:  # scalar
            return self.prior_precision * torch.ones(self.n_params, device=self._device)
        elif len(prior_prec) == self.n_params:  # diagonal
            return prior_prec
        elif len(prior_prec) == self.n_layers:  # per layer
            n_params_per_layer = [p.numel() for p in self.params]
            return torch.cat(
                [
                    prior * torch.ones(n_params, device=self._device)
                    for prior, n_params in zip(prior_prec, n_params_per_layer)
                ]
            )
        else:
            raise ValueError(
                "Mismatch of prior and model. Diagonal, scalar, or per-layer prior."
            )

    @property
    def prior_mean(self) -> torch.Tensor:
        return self._prior_mean

    @prior_mean.setter
    def prior_mean(self, prior_mean: float | torch.Tensor) -> None:
        if np.isscalar(prior_mean) and np.isreal(prior_mean):
            self._prior_mean = torch.tensor(prior_mean, device=self._device)
        elif isinstance(prior_mean, torch.Tensor):
            if prior_mean.ndim == 0:
                self._prior_mean = prior_mean.reshape(-1).to(self._device)
            elif prior_mean.ndim == 1:
                if len(prior_mean) not in [1, self.n_params]:
                    raise ValueError("Invalid length of prior mean.")
                self._prior_mean = prior_mean
            else:
                raise ValueError("Prior mean has too many dimensions!")
        else:
            raise ValueError("Invalid argument type of prior mean.")

    @property
    def prior_precision(self) -> torch.Tensor:
        return self._prior_precision

    @prior_precision.setter
    def prior_precision(self, prior_precision: float | torch.Tensor):
        self._posterior_scale = None

        if np.isscalar(prior_precision) and np.isreal(prior_precision):
            self._prior_precision = torch.tensor([prior_precision], device=self._device)
        elif isinstance(prior_precision, torch.Tensor):
            if prior_precision.ndim == 0:
                # make dimensional
                self._prior_precision = prior_precision.reshape(-1).to(self._device)
            elif prior_precision.ndim == 1:
                if len(prior_precision) not in [1, self.n_layers, self.n_params]:
                    raise ValueError(
                        "Length of prior precision does not align with architecture."
                    )
                self._prior_precision = prior_precision.to(self._device)
            else:
                raise ValueError(
                    "Prior precision needs to be at most one-dimensional tensor."
                )
        else:
            raise ValueError(
                "Prior precision either scalar or torch.Tensor up to 1-dim."
            )

    def optimize_prior_precision(
        self,
        pred_type: PredType | str,
        method: TuningMethod | str = TuningMethod.MARGLIK,
        n_steps: int = 100,
        lr: float = 1e-1,
        init_prior_prec: float | torch.Tensor = 1.0,
        prior_structure: PriorStructure | str = PriorStructure.SCALAR,
        val_loader: DataLoader | None = None,
        loss: torchmetrics.Metric
        | Callable[[torch.Tensor], torch.Tensor | float]
        | None = None,
        log_prior_prec_min: float = -4,
        log_prior_prec_max: float = 4,
        grid_size: int = 100,
        link_approx: LinkApprox | str = LinkApprox.PROBIT,
        n_samples: int = 100,
        verbose: bool = False,
        cv_loss_with_var: bool = False,
        progress_bar: bool = False,
    ) -> None:
        """Optimize the prior precision post-hoc using the `method`
        specified by the user.

        Parameters
        ----------
        pred_type : PredType or str in {'glm', 'nn'}
            type of posterior predictive, linearized GLM predictive or neural
            network sampling predictiv. The GLM predictive is consistent with the
            curvature approximations used here.
        method : TuningMethod or str in {'marglik', 'gridsearch'}, default=PredType.MARGLIK
            specifies how the prior precision should be optimized.
        n_steps : int, default=100
            the number of gradient descent steps to take.
        lr : float, default=1e-1
            the learning rate to use for gradient descent.
        init_prior_prec : float or tensor, default=1.0
            initial prior precision before the first optimization step.
        prior_structure : PriorStructure or str in {'scalar', 'layerwise', 'diag'}, default=PriorStructure.SCALAR
            if init_prior_prec is scalar, the prior precision is optimized with this structure.
            otherwise, the structure of init_prior_prec is maintained.
        val_loader : torch.data.utils.DataLoader, default=None
            DataLoader for the validation set; each iterate is a training batch (X, y).
        loss : callable or torchmetrics.Metric, default=None
            loss function to use for CV. If callable, the loss is computed offline (memory intensive).
            If torchmetrics.Metric, running loss is computed (efficient). The default
            depends on the likelihood: `RunningNLLMetric()` for classification and
            reward modeling, running `MeanSquaredError()` for regression.
        cv_loss_with_var: bool, default=False
            if true, `loss` takes three arguments `loss(output_mean, output_var, target)`,
            otherwise, `loss` takes two arguments `loss(output_mean, target)`
        log_prior_prec_min : float, default=-4
            lower bound of gridsearch interval.
        log_prior_prec_max : float, default=4
            upper bound of gridsearch interval.
        grid_size : int, default=100
            number of values to consider inside the gridsearch interval.
        link_approx : LinkApprox or str in {'mc', 'probit', 'bridge'}, default=LinkApprox.PROBIT
            how to approximate the classification link function for the `'glm'`.
            For `pred_type='nn'`, only `'mc'` is possible.
        n_samples : int, default=100
            number of samples for `link_approx='mc'`.
        verbose : bool, default=False
            if true, the optimized prior precision will be printed
            (can be a large tensor if the prior has a diagonal covariance).
        progress_bar : bool, default=False
            whether to show a progress bar; updated at every batch-Hessian computation.
            Useful for very large model and large amount of data, esp. when `subset_of_weights='all'`.
        """
        if method == TuningMethod.MARGLIK:
            self.prior_precision = (
                init_prior_prec
                if isinstance(init_prior_prec, torch.Tensor)
                else torch.tensor(init_prior_prec)
            )

            if (
                len(self.prior_precision) == 1
                and prior_structure != PriorStructure.SCALAR
            ):
                self.prior_precision = fix_prior_prec_structure(
                    self.prior_precision.item(),
                    prior_structure,
                    self.n_layers,
                    self.n_params,
                    self._device,
                )

            log_prior_prec = self.prior_precision.log()
            log_prior_prec.requires_grad = True
            optimizer = torch.optim.Adam([log_prior_prec], lr=lr)

            if progress_bar:
                pbar = tqdm.trange(n_steps)
                pbar.set_description("[Optimizing marginal likelihood]")
            else:
                pbar = range(n_steps)

            for _ in pbar:
                optimizer.zero_grad()
                prior_prec = log_prior_prec.exp()
                neg_log_marglik = -self.log_marginal_likelihood(
                    prior_precision=prior_prec
                )
                neg_log_marglik.backward()
                optimizer.step()

            self.prior_precision = log_prior_prec.detach().exp()
        elif method == TuningMethod.GRIDSEARCH:
            if val_loader is None:
                raise ValueError("gridsearch requires a validation set DataLoader")

            interval = torch.logspace(log_prior_prec_min, log_prior_prec_max, grid_size)

            if loss is None:
                loss = (
                    torchmetrics.MeanSquaredError(num_outputs=self.n_outputs)
                    if self.likelihood == "regression"
                    else RunningNLLMetric()
                )

            self.prior_precision = self._gridsearch(
                loss,
                interval,
                val_loader,
                pred_type=pred_type,
                link_approx=link_approx,
                n_samples=n_samples,
                loss_with_var=cv_loss_with_var,
                progress_bar=progress_bar,
            )
        else:
            raise ValueError("For now only marglik and gridsearch is implemented.")
        if verbose:
            print(f"Optimized prior precision is {self.prior_precision}.")

    def _gridsearch(
        self,
        loss: torchmetrics.Metric | Callable[[torch.Tensor], torch.Tensor | float],
        interval: torch.Tensor,
        val_loader: DataLoader,
        pred_type: PredType | str,
        link_approx: LinkApprox | str = LinkApprox.PROBIT,
        n_samples: int = 100,
        loss_with_var: bool = False,
        progress_bar: bool = False,
    ) -> torch.Tensor:
        assert callable(loss) or isinstance(loss, torchmetrics.Metric)

        results: list[float] = list()
        prior_precs: list[torch.Tensor] = list()
        pbar = tqdm.tqdm(interval, disable=not progress_bar)

        for prior_prec in pbar:
            self.prior_precision = prior_prec
            try:
                result = validate(
                    self,
                    val_loader,
                    loss,
                    pred_type=pred_type,
                    link_approx=link_approx,
                    n_samples=n_samples,
                    loss_with_var=loss_with_var,
                    dict_key_y=self.dict_key_y,
                )
            except RuntimeError:
                result = np.inf

            if progress_bar:
                pbar.set_description(
                    f"[Grid search | prior_prec: {prior_prec:.3e}, loss: {result:.3f}]"
                )

            results.append(result)
            prior_precs.append(prior_prec)

        return prior_precs[np.argmin(results)]

    @property
    def sigma_noise(self) -> torch.Tensor:
        return self._sigma_noise

    @sigma_noise.setter
    def sigma_noise(self, sigma_noise: float | torch.Tensor) -> None:
        self._posterior_scale = None

        if np.isscalar(sigma_noise) and np.isreal(sigma_noise):
            self._sigma_noise = torch.tensor(sigma_noise, device=self._device)
        elif isinstance(sigma_noise, torch.Tensor):
            if sigma_noise.ndim == 0:
                self._sigma_noise = sigma_noise.to(self._device)
            elif sigma_noise.ndim == 1:
                if len(sigma_noise) > 1:
                    raise ValueError("Only homoscedastic output noise supported.")
                self._sigma_noise = sigma_noise[0].to(self._device)
            else:
                raise ValueError("Sigma noise needs to be scalar or 1-dimensional.")
        else:
            raise ValueError(
                "Invalid type: sigma noise needs to be torch.Tensor or scalar."
            )

    @property
    def _H_factor(self) -> torch.Tensor:
        sigma2 = self.sigma_noise.square()
        return 1 / sigma2 / self.temperature


class ParametricLaplace(BaseLaplace):
    """
    Parametric Laplace class.

    Subclasses need to specify how the Hessian approximation is initialized,
    how to add up curvature over training data, how to sample from the
    Laplace approximation, and how to compute the functional variance.

    A Laplace approximation is represented by a MAP which is given by the
    `model` parameter and a posterior precision or covariance specifying
    a Gaussian distribution \\(\\mathcal{N}(\\theta_{MAP}, P^{-1})\\).
    The goal of this class is to compute the posterior precision \\(P\\)
    which sums as
    \\[
        P = \\sum_{n=1}^N \\nabla^2_\\theta \\log p(\\mathcal{D}_n \\mid \\theta)
        \\vert_{\\theta_{MAP}} + \\nabla^2_\\theta \\log p(\\theta) \\vert_{\\theta_{MAP}}.
    \\]
    Every subclass implements different approximations to the log likelihood Hessians,
    for example, a diagonal one. The prior is assumed to be Gaussian and therefore we have
    a simple form for \\(\\nabla^2_\\theta \\log p(\\theta) \\vert_{\\theta_{MAP}} = P_0 \\).
    In particular, we assume a scalar, layer-wise, or diagonal prior precision so that in
    all cases \\(P_0 = \\textrm{diag}(p_0)\\) and the structure of \\(p_0\\) can be varied.
    """

    def __init__(
        self,
<<<<<<< HEAD
        model,
        likelihood,
        sigma_noise=1.0,
        prior_precision=1.0,
        prior_mean=0.0,
        temperature=1.0,
        enable_backprop=False,
        logit_class_dim=-1,
        backend=None,
        backend_kwargs=None,
        asdl_fisher_kwargs=None,
=======
        model: nn.Module,
        likelihood: Likelihood | str,
        sigma_noise: float | torch.Tensor = 1.0,
        prior_precision: float | torch.Tensor = 1.0,
        prior_mean: float | torch.Tensor = 0.0,
        temperature: float = 1.0,
        enable_backprop: bool = False,
        dict_key_x: str = "inputs_id",
        dict_key_y: str = "labels",
        backend: type[CurvatureInterface] | None = None,
        backend_kwargs: dict[str, Any] | None = None,
        asdl_fisher_kwargs: dict[str, Any] | None = None,
>>>>>>> 3c99a04c
    ):
        super().__init__(
            model,
            likelihood,
            sigma_noise,
            prior_precision,
            prior_mean,
            temperature,
            enable_backprop,
<<<<<<< HEAD
            logit_class_dim,
=======
            dict_key_x,
            dict_key_y,
>>>>>>> 3c99a04c
            backend,
            backend_kwargs,
            asdl_fisher_kwargs,
        )
        if not hasattr(self, "H"):
            self._init_H()
            # posterior mean/mode
            self.mean: float | torch.Tensor = self.prior_mean

    def _init_H(self) -> None:
        raise NotImplementedError

    def _check_H_init(self) -> None:
        if getattr(self, "H", None) is None:
            raise AttributeError("Laplace not fitted. Run fit() first.")

    def fit(
        self,
        train_loader: DataLoader,
        override: bool = True,
        progress_bar: bool = False,
    ) -> None:
        """Fit the local Laplace approximation at the parameters of the model.

        Parameters
        ----------
        train_loader : torch.data.utils.DataLoader
            each iterate is a training batch (X, y);
            `train_loader.dataset` needs to be set to access \\(N\\), size of the data set
        override : bool, default=True
            whether to initialize H, loss, and n_data again; setting to False is useful for
            online learning settings to accumulate a sequential posterior approximation.
        progress_bar : bool, default=False
            whether to show a progress bar; updated at every batch-Hessian computation.
            Useful for very large model and large amount of data, esp. when `subset_of_weights='all'`.
        """
        if override:
            self._init_H()
            self.loss: float | torch.Tensor = 0
            self.n_data: int = 0

        self.model.eval()

        self.mean: torch.Tensor = parameters_to_vector(self.params)
        if not self.enable_backprop:
            self.mean = self.mean.detach()

        data: (
            tuple[torch.Tensor, torch.Tensor] | MutableMapping[str, torch.Tensor | Any]
        ) = next(iter(train_loader))

        with torch.no_grad():
            if isinstance(data, MutableMapping):  # To support Huggingface dataset
                if "backpack" in self._backend_cls.__name__.lower() or (
                    isinstance(self, DiagLaplace) and self._backend_cls == CurvlinopsEF
                ):
                    raise ValueError(
                        "Currently DiagEF is not supported under CurvlinopsEF backend "
                        + "for custom models with non-tensor inputs "
                        + "(https://github.com/pytorch/functorch/issues/159). Consider "
                        + "using AsdlEF backend instead. The same limitation applies "
                        + "to all BackPACK backend"
                    )

                out = self.model(data)
            else:
                X = data[0]
                try:
                    out = self.model(X[:1].to(self._device))
                except (TypeError, AttributeError):
                    out = self.model(X.to(self._device))
        self.n_outputs = out.shape[-1]
        setattr(self.model, "output_size", self.n_outputs)

        N = len(train_loader.dataset)

        pbar = tqdm.tqdm(train_loader, disable=not progress_bar)
        pbar.set_description("[Computing Hessian]")

        for data in pbar:
            if isinstance(data, MutableMapping):  # To support Huggingface dataset
                X, y = data, data[self.dict_key_y].to(self._device)
            else:
                X, y = data
                X, y = X.to(self._device), y.to(self._device)
            self.model.zero_grad()
            loss_batch, H_batch = self._curv_closure(X, y, N=N)
            self.loss += loss_batch
            self.H += H_batch

        self.n_data += N

    @property
    def scatter(self) -> torch.Tensor:
        """Computes the _scatter_, a term of the log marginal likelihood that
        corresponds to L-2 regularization:
        `scatter` = \\((\\theta_{MAP} - \\mu_0)^{T} P_0 (\\theta_{MAP} - \\mu_0) \\).

        Returns
        -------
        scatter: torch.Tensor
        """
        delta = self.mean - self.prior_mean
        return (delta * self.prior_precision_diag) @ delta

    @property
    def log_det_prior_precision(self) -> torch.Tensor:
        """Compute log determinant of the prior precision
        \\(\\log \\det P_0\\)

        Returns
        -------
        log_det : torch.Tensor
        """
        return self.prior_precision_diag.log().sum()

    @property
    def log_det_posterior_precision(self) -> torch.Tensor:
        """Compute log determinant of the posterior precision
        \\(\\log \\det P\\) which depends on the subclasses structure
        used for the Hessian approximation.

        Returns
        -------
        log_det : torch.Tensor
        """
        raise NotImplementedError

    @property
    def log_det_ratio(self) -> torch.Tensor:
        """Compute the log determinant ratio, a part of the log marginal likelihood.
        \\[
            \\log \\frac{\\det P}{\\det P_0} = \\log \\det P - \\log \\det P_0
        \\]

        Returns
        -------
        log_det_ratio : torch.Tensor
        """
        return self.log_det_posterior_precision - self.log_det_prior_precision

    def square_norm(self, value) -> torch.Tensor:
        """Compute the square norm under post. Precision with `value-self.mean` as 𝛥:
        \\[
            \\Delta^\top P \\Delta
        \\]
        Returns
        -------
        square_form
        """
        raise NotImplementedError

    def log_prob(self, value: torch.Tensor, normalized: bool = True) -> torch.Tensor:
        """Compute the log probability under the (current) Laplace approximation.

        Parameters
        ----------
        value: torch.Tensor
        normalized : bool, default=True
            whether to return log of a properly normalized Gaussian or just the
            terms that depend on `value`.

        Returns
        -------
        log_prob : torch.Tensor
        """
        if not normalized:
            return -self.square_norm(value) / 2
        log_prob = (
            -self.n_params / 2 * log(2 * pi) + self.log_det_posterior_precision / 2
        )
        log_prob -= self.square_norm(value) / 2
        return log_prob

    def log_marginal_likelihood(
        self,
        prior_precision: torch.Tensor | None = None,
        sigma_noise: torch.Tensor | None = None,
    ) -> torch.Tensor:
        """Compute the Laplace approximation to the log marginal likelihood subject
        to specific Hessian approximations that subclasses implement.
        Requires that the Laplace approximation has been fit before.
        The resulting torch.Tensor is differentiable in `prior_precision` and
        `sigma_noise` if these have gradients enabled.
        By passing `prior_precision` or `sigma_noise`, the current value is
        overwritten. This is useful for iterating on the log marginal likelihood.

        Parameters
        ----------
        prior_precision : torch.Tensor, optional
            prior precision if should be changed from current `prior_precision` value
        sigma_noise : torch.Tensor, optional
            observation noise standard deviation if should be changed

        Returns
        -------
        log_marglik : torch.Tensor
        """
        # update prior precision (useful when iterating on marglik)
        if prior_precision is not None:
            self.prior_precision = prior_precision

        # update sigma_noise (useful when iterating on marglik)
        if sigma_noise is not None:
            if self.likelihood != Likelihood.REGRESSION:
                raise ValueError("Can only change sigma_noise for regression.")

            self.sigma_noise = sigma_noise

        return self.log_likelihood - 0.5 * (self.log_det_ratio + self.scatter)

    def __call__(
        self,
        x: torch.Tensor | MutableMapping[str, torch.Tensor | Any],
        pred_type: PredType | str = PredType.GLM,
        joint: bool = False,
        link_approx: LinkApprox | str = LinkApprox.PROBIT,
        n_samples: int = 100,
        diagonal_output: bool = False,
        generator: torch.Generator | None = None,
        **model_kwargs: dict[str, Any],
    ) -> torch.Tensor | tuple[torch.Tensor, torch.Tensor]:
        """Compute the posterior predictive on input data `x`.

        Parameters
        ----------
        x : torch.Tensor or MutableMapping
            `(batch_size, input_shape)` if tensor. If MutableMapping, must contain
            the said tensor.

        pred_type : {'glm', 'nn'}, default='glm'
            type of posterior predictive, linearized GLM predictive or neural
            network sampling predictive. The GLM predictive is consistent with
            the curvature approximations used here. When Laplace is done only
            on subset of parameters (i.e. some grad are disabled),
            only `nn` predictive is supported.

        link_approx : {'mc', 'probit', 'bridge', 'bridge_norm'}
            how to approximate the classification link function for the `'glm'`.
            For `pred_type='nn'`, only 'mc' is possible.

        joint : bool
            Whether to output a joint predictive distribution in regression with
            `pred_type='glm'`. If set to `True`, the predictive distribution
            has the same form as GP posterior, i.e. N([f(x1), ...,f(xm)], Cov[f(x1), ..., f(xm)]).
            If `False`, then only outputs the marginal predictive distribution.
            Only available for regression and GLM predictive.

        n_samples : int
            number of samples for `link_approx='mc'`.

        diagonal_output : bool
            whether to use a diagonalized posterior predictive on the outputs.
            Only works for `pred_type='glm'` and `link_approx='mc'`.

        generator : torch.Generator, optional
            random number generator to control the samples (if sampling used).

        Returns
        -------
        predictive: torch.Tensor or tuple[torch.Tensor]
            For `likelihood='classification'`, a torch.Tensor is returned with
            a distribution over classes (similar to a Softmax).
            For `likelihood='regression'`, a tuple of torch.Tensor is returned
            with the mean and the predictive variance.
            For `likelihood='regression'` and `joint=True`, a tuple of torch.Tensor
            is returned with the mean and the predictive covariance.
        """
        if pred_type not in [pred for pred in PredType]:
            raise ValueError("Only glm and nn supported as prediction types.")

        if link_approx not in [la for la in LinkApprox]:
            raise ValueError(f"Unsupported link approximation {link_approx}.")

        if pred_type == PredType.NN and link_approx != LinkApprox.MC:
            raise ValueError(
                "Only mc link approximation is supported for nn prediction type."
            )

        if generator is not None:
            if (
                not isinstance(generator, torch.Generator)
                or generator.device != self._device
            ):
                raise ValueError("Invalid random generator (check type and device).")

        # For reward modeling, replace the likelihood to regression and override model state
        if self.reward_modeling and self.likelihood == Likelihood.CLASSIFICATION:
            self.likelihood = Likelihood.REGRESSION

        if pred_type == PredType.GLM:
            f_mu, f_var = self._glm_predictive_distribution(
                x, joint=joint and self.likelihood == "regression"
            )

            if self.likelihood == Likelihood.REGRESSION:
                return f_mu, f_var

            if link_approx == LinkApprox.MC:
                return self.predictive_samples(
                    x,
                    pred_type="glm",
                    n_samples=n_samples,
                    diagonal_output=diagonal_output,
                ).mean(dim=0)
            elif link_approx == LinkApprox.PROBIT:
                kappa = 1 / torch.sqrt(1.0 + np.pi / 8 * f_var.diagonal(dim1=1, dim2=2))
<<<<<<< HEAD
                return torch.softmax(kappa * f_mu, dim=self.logit_class_dim)
            elif 'bridge' in link_approx:
=======
                return torch.softmax(kappa * f_mu, dim=-1)
            elif "bridge" in link_approx:
>>>>>>> 3c99a04c
                # zero mean correction
                f_mu -= (
                    f_var.sum(-1)
                    * f_mu.sum(-1).reshape(-1, 1)
                    / f_var.sum(dim=(1, 2)).reshape(-1, 1)
                )
                f_var -= torch.einsum(
                    "bi,bj->bij", f_var.sum(-1), f_var.sum(-2)
                ) / f_var.sum(dim=(1, 2)).reshape(-1, 1, 1)

                # Laplace Bridge
                _, K = f_mu.size(0), f_mu.size(-1)
                f_var_diag = torch.diagonal(f_var, dim1=1, dim2=2)

                # optional: variance correction
                if link_approx == LinkApprox.BRIDGE_NORM:
                    f_var_diag_mean = f_var_diag.mean(dim=1)
                    f_var_diag_mean /= torch.as_tensor(
                        [K / 2], device=self._device
                    ).sqrt()
                    f_mu /= f_var_diag_mean.sqrt().unsqueeze(-1)
                    f_var_diag /= f_var_diag_mean.unsqueeze(-1)

                sum_exp = torch.exp(-f_mu).sum(dim=1).unsqueeze(-1)
                alpha = (1 - 2 / K + f_mu.exp() / K**2 * sum_exp) / f_var_diag
                return torch.nan_to_num(alpha / alpha.sum(dim=1).unsqueeze(-1), nan=1.0)
            else:
                raise ValueError(
                    "Prediction path invalid. Check the likelihood, pred_type, link_approx combination!"
                )
        else:
            if self.likelihood == Likelihood.REGRESSION:
                samples = self._nn_predictive_samples(x, n_samples, **model_kwargs)
                return samples.mean(dim=0), samples.var(dim=0)
            else:  # classification; the average is computed online
                return self._nn_predictive_classification(x, n_samples, **model_kwargs)

    def predictive_samples(
        self,
        x: torch.Tensor | MutableMapping[str, torch.Tensor | Any],
        pred_type: PredType | str = PredType.GLM,
        n_samples: int = 100,
        diagonal_output: bool = False,
        generator: torch.Generator | None = None,
    ) -> torch.Tensor:
        """Sample from the posterior predictive on input data `x`.
        Can be used, for example, for Thompson sampling.

        Parameters
        ----------
        x : torch.Tensor or MutableMapping
            input data `(batch_size, input_shape)`

        pred_type : {'glm', 'nn'}, default='glm'
            type of posterior predictive, linearized GLM predictive or neural
            network sampling predictive. The GLM predictive is consistent with
            the curvature approximations used here.

        n_samples : int
            number of samples

        diagonal_output : bool
            whether to use a diagonalized glm posterior predictive on the outputs.
            Only applies when `pred_type='glm'`.

        generator : torch.Generator, optional
            random number generator to control the samples (if sampling used)

        Returns
        -------
        samples : torch.Tensor
            samples `(n_samples, batch_size, output_shape)`
        """
        if pred_type not in PredType.__members__.values():
            raise ValueError("Only glm and nn supported as prediction types.")

        if pred_type == PredType.GLM:
            f_mu, f_var = self._glm_predictive_distribution(x)
            assert f_var.shape == torch.Size(
                [f_mu.shape[0], f_mu.shape[1], f_mu.shape[1]]
            )

            if diagonal_output:
                f_var = torch.diagonal(f_var, dim1=1, dim2=2)

            f_samples = normal_samples(f_mu, f_var, n_samples, generator)

            if self.likelihood == Likelihood.REGRESSION:
                return f_samples
            else:
                return torch.softmax(f_samples, dim=self.logit_class_dim)

        else:  # 'nn'
            return self._nn_predictive_samples(x, n_samples, generator)

    @torch.enable_grad()
    def _glm_predictive_distribution(
        self,
        X: torch.Tensor | MutableMapping[str, torch.Tensor | Any],
        joint: bool = False,
    ) -> tuple[torch.Tensor, torch.Tensor]:
        backend_name = self._backend_cls.__name__.lower()
        if self.enable_backprop and (
            "curvlinops" not in backend_name and "backpack" not in backend_name
        ):
            raise ValueError(
                "Backprop through the GLM predictive is only available for the "
                "Curvlinops and BackPACK backends."
            )

        Js, f_mu = self.backend.jacobians(X, enable_backprop=self.enable_backprop)

        if joint:
            f_mu = f_mu.flatten()  # (batch*out)
            f_var = self.functional_covariance(Js)  # (batch*out, batch*out)
        else:
            f_var = self.functional_variance(Js)

        return (
            (f_mu.detach(), f_var.detach())
            if not self.enable_backprop
            else (f_mu, f_var)
        )

    def _nn_predictive_samples(
        self,
        X: torch.Tensor | MutableMapping[str, torch.Tensor | Any],
        n_samples: int = 100,
        generator: torch.Generator | None = None,
        **model_kwargs: dict[str, Any],
    ) -> torch.Tensor:
        fs = list()
        for sample in self.sample(n_samples, generator):
            vector_to_parameters(sample, self.params)
            logits = self.model(
                X.to(self._device) if isinstance(X, torch.Tensor) else X, **model_kwargs
            )
            fs.append(logits.detach() if not self.enable_backprop else logits)

        vector_to_parameters(self.mean, self.params)
        fs = torch.stack(fs)
<<<<<<< HEAD
        if self.likelihood == 'classification':
            fs = torch.softmax(fs, dim=self.logit_class_dim)
=======

        if self.likelihood == Likelihood.CLASSIFICATION:
            fs = torch.softmax(fs, dim=-1)

>>>>>>> 3c99a04c
        return fs

    def _nn_predictive_classification(
        self,
        X: torch.Tensor | MutableMapping[str, torch.Tensor | Any],
        n_samples: int = 100,
        **model_kwargs: dict[str, Any],
    ) -> torch.Tensor:
        py = 0.0
        for sample in self.sample(n_samples):
            vector_to_parameters(sample, self.params)
            logits = self.model(
                X.to(self._device) if isinstance(X, torch.Tensor) else X, **model_kwargs
            ).detach()
<<<<<<< HEAD
            py += torch.softmax(logits, dim=self.logit_class_dim) / n_samples
=======
            py += torch.softmax(logits, dim=-1) / n_samples

>>>>>>> 3c99a04c
        vector_to_parameters(self.mean, self.params)

        return py

    def functional_variance(self, Js: torch.Tensor) -> torch.Tensor:
        """Compute functional variance for the `'glm'` predictive:
        `f_var[i] = Js[i] @ P.inv() @ Js[i].T`, which is a output x output
        predictive covariance matrix.
        Mathematically, we have for a single Jacobian
        \\(\\mathcal{J} = \\nabla_\\theta f(x;\\theta)\\vert_{\\theta_{MAP}}\\)
        the output covariance matrix
        \\( \\mathcal{J} P^{-1} \\mathcal{J}^T \\).

        Parameters
        ----------
        Js : torch.Tensor
            Jacobians of model output wrt parameters
            `(batch, outputs, parameters)`

        Returns
        -------
        f_var : torch.Tensor
            output covariance `(batch, outputs, outputs)`
        """
        raise NotImplementedError

    def functional_covariance(self, Js: torch.Tensor) -> torch.Tensor:
        """Compute functional covariance for the `'glm'` predictive:
        `f_cov = Js @ P.inv() @ Js.T`, which is a batch*output x batch*output
        predictive covariance matrix.

        This emulates the GP posterior covariance N([f(x1), ...,f(xm)], Cov[f(x1), ..., f(xm)]).
        Useful for joint predictions, such as in batched Bayesian optimization.

        Parameters
        ----------
        Js : torch.Tensor
            Jacobians of model output wrt parameters
            `(batch*outputs, parameters)`

        Returns
        -------
        f_cov : torch.Tensor
            output covariance `(batch*outputs, batch*outputs)`
        """
        raise NotImplementedError

    def sample(
        self, n_samples: int = 100, generator: torch.Generator | None = None
    ) -> torch.Tensor:
        """Sample from the Laplace posterior approximation, i.e.,
        \\( \\theta \\sim \\mathcal{N}(\\theta_{MAP}, P^{-1})\\).

        Parameters
        ----------
        n_samples : int, default=100
            number of samples

        generator : torch.Generator, optional
            random number generator to control the samples

        Returns
        -------
        samples: torch.Tensor
        """
        raise NotImplementedError

    def optimize_prior_precision(
        self,
        pred_type: PredType | str = PredType.GLM,
        method: TuningMethod | str = TuningMethod.MARGLIK,
        n_steps: int = 100,
        lr: float = 1e-1,
        init_prior_prec: float | torch.Tensor = 1.0,
        prior_structure: PriorStructure | str = PriorStructure.SCALAR,
        val_loader: DataLoader | None = None,
        loss: torchmetrics.Metric
        | Callable[[torch.Tensor], torch.Tensor | float]
        | None = None,
        log_prior_prec_min: float = -4,
        log_prior_prec_max: float = 4,
        grid_size: int = 100,
        link_approx: LinkApprox | str = LinkApprox.PROBIT,
        n_samples: int = 100,
        verbose: bool = False,
        cv_loss_with_var: bool = False,
        progress_bar: bool = False,
    ) -> None:
        assert pred_type in PredType.__members__.values()

        super().optimize_prior_precision(
            pred_type,
            method,
            n_steps,
            lr,
            init_prior_prec,
            prior_structure,
            val_loader,
            loss,
            log_prior_prec_min,
            log_prior_prec_max,
            grid_size,
            link_approx,
            n_samples,
            verbose,
            cv_loss_with_var,
            progress_bar,
        )

    @property
    def posterior_precision(self) -> torch.Tensor:
        """Compute or return the posterior precision \\(P\\).

        Returns
        -------
        posterior_prec : torch.Tensor
        """
        raise NotImplementedError

    def state_dict(self) -> dict[str, Any]:
        self._check_H_init()
        state_dict = {
            "mean": self.mean,
            "H": self.H,
            "loss": self.loss,
            "prior_mean": self.prior_mean,
            "prior_precision": self.prior_precision,
            "sigma_noise": self.sigma_noise,
            "n_data": self.n_data,
            "n_outputs": self.n_outputs,
            "likelihood": self.likelihood,
            "temperature": self.temperature,
            "enable_backprop": self.enable_backprop,
            "cls_name": self.__class__.__name__,
        }
        return state_dict

    def load_state_dict(self, state_dict: dict[str, Any]) -> None:
        # Dealbreaker errors
        if self.__class__.__name__ != state_dict["cls_name"]:
            raise ValueError(
                "Loading a wrong Laplace type. Make sure `subset_of_weights` and"
                + " `hessian_structure` are correct!"
            )
        if self.n_params is not None and len(state_dict["mean"]) != self.n_params:
            raise ValueError(
                "Attempting to load Laplace with different number of parameters than the model."
                + " Make sure that you use the same `subset_of_weights` value and the same `.requires_grad`"
                + " switch on `model.parameters()`."
            )
        if self.likelihood != state_dict["likelihood"]:
            raise ValueError("Different likelihoods detected!")

        # Ignorable warnings
        if self.prior_mean is None and state_dict["prior_mean"] is not None:
            warnings.warn(
                "Loading non-`None` prior mean into a `None` prior mean. You might get wrong results."
            )
        if self.temperature != state_dict["temperature"]:
            warnings.warn(
                "Different `temperature` parameters detected. Some calculation might be off!"
            )
        if self.enable_backprop != state_dict["enable_backprop"]:
            warnings.warn(
                "Different `enable_backprop` values. You might encounter error when differentiating"
                + " the predictive mean and variance."
            )

        self.mean = state_dict["mean"]
        self.H = state_dict["H"]
        self.loss = state_dict["loss"]
        self.prior_mean = state_dict["prior_mean"]
        self.prior_precision = state_dict["prior_precision"]
        self.sigma_noise = state_dict["sigma_noise"]
        self.n_data = state_dict["n_data"]
        self.n_outputs = state_dict["n_outputs"]
        setattr(self.model, "output_size", self.n_outputs)
        self.likelihood = state_dict["likelihood"]
        self.temperature = state_dict["temperature"]
        self.enable_backprop = state_dict["enable_backprop"]


class FullLaplace(ParametricLaplace):
    """Laplace approximation with full, i.e., dense, log likelihood Hessian approximation
    and hence posterior precision. Based on the chosen `backend` parameter, the full
    approximation can be, for example, a generalized Gauss-Newton matrix.
    Mathematically, we have \\(P \\in \\mathbb{R}^{P \\times P}\\).
    See `BaseLaplace` for the full interface.
    """

    # key to map to correct subclass of BaseLaplace, (subset of weights, Hessian structure)
    _key = ("all", "full")

    def __init__(
        self,
<<<<<<< HEAD
        model,
        likelihood,
        sigma_noise=1.0,
        prior_precision=1.0,
        prior_mean=0.0,
        temperature=1.0,
        enable_backprop=False,
        logit_class_dim=-1,
        backend=None,
        backend_kwargs=None,
=======
        model: nn.Module,
        likelihood: Likelihood | str,
        sigma_noise: float | torch.Tensor = 1.0,
        prior_precision: float | torch.Tensor = 1.0,
        prior_mean: float | torch.Tensor = 0.0,
        temperature: float = 1.0,
        enable_backprop: bool = False,
        dict_key_x: str = "input_ids",
        dict_key_y: str = "labels",
        backend: type[CurvatureInterface] | None = None,
        backend_kwargs: dict[str, Any] | None = None,
>>>>>>> 3c99a04c
    ):
        super().__init__(
            model,
            likelihood,
            sigma_noise,
            prior_precision,
            prior_mean,
            temperature,
            enable_backprop,
<<<<<<< HEAD
            logit_class_dim,
=======
            dict_key_x,
            dict_key_y,
>>>>>>> 3c99a04c
            backend,
            backend_kwargs,
        )
        self._posterior_scale: torch.Tensor | None = None

    def _init_H(self) -> None:
        self.H: torch.Tensor = torch.zeros(
            self.n_params, self.n_params, device=self._device
        )

    def _curv_closure(
        self,
        X: torch.Tensor | MutableMapping[str, torch.Tensor | Any],
        y: torch.Tensor,
        N: int,
    ) -> tuple[torch.Tensor, torch.Tensor]:
        return self.backend.full(X, y, N=N)

    def fit(
        self,
        train_loader: DataLoader,
        override: bool = True,
        progress_bar: bool = False,
    ) -> None:
        self._posterior_scale = None
        super().fit(train_loader, override=override, progress_bar=progress_bar)

    def _compute_scale(self) -> None:
        self._posterior_scale = invsqrt_precision(self.posterior_precision)

    @property
    def posterior_scale(self) -> torch.Tensor:
        """Posterior scale (square root of the covariance), i.e.,
        \\(P^{-\\frac{1}{2}}\\).

        Returns
        -------
        scale : torch.tensor
            `(parameters, parameters)`
        """
        if self._posterior_scale is None:
            self._compute_scale()
        return self._posterior_scale

    @property
    def posterior_covariance(self) -> torch.Tensor:
        """Posterior covariance, i.e., \\(P^{-1}\\).

        Returns
        -------
        covariance : torch.tensor
            `(parameters, parameters)`
        """
        scale = self.posterior_scale
        return scale @ scale.T

    @property
    def posterior_precision(self) -> torch.Tensor:
        """Posterior precision \\(P\\).

        Returns
        -------
        precision : torch.tensor
            `(parameters, parameters)`
        """
        self._check_H_init()
        return self._H_factor * self.H + torch.diag(self.prior_precision_diag)

    @property
    def log_det_posterior_precision(self) -> torch.Tensor:
        return self.posterior_precision.logdet()

    def square_norm(self, value: torch.Tensor) -> torch.Tensor:
        delta = value - self.mean
        return delta @ self.posterior_precision @ delta

    def functional_variance(self, Js: torch.Tensor) -> torch.Tensor:
        return torch.einsum("ncp,pq,nkq->nck", Js, self.posterior_covariance, Js)

    def functional_covariance(self, Js: torch.Tensor) -> torch.Tensor:
        n_batch, n_outs, n_params = Js.shape
        Js = Js.reshape(n_batch * n_outs, n_params)
        return torch.einsum("np,pq,mq->nm", Js, self.posterior_covariance, Js)

    def sample(
        self, n_samples: int = 100, generator: torch.Generator | None = None
    ) -> torch.Tensor:
        samples = torch.randn(
            n_samples, self.n_params, device=self._device, generator=generator
        )
        # (n_samples, n_params) x (n_params, n_params) -> (n_samples, n_params)
        samples = samples @ self.posterior_scale
        return self.mean.reshape(1, self.n_params) + samples


class KronLaplace(ParametricLaplace):
    """Laplace approximation with Kronecker factored log likelihood Hessian approximation
    and hence posterior precision.
    Mathematically, we have for each parameter group, e.g., torch.nn.Module,
    that \\P\\approx Q \\otimes H\\.
    See `BaseLaplace` for the full interface and see
    `laplace.utils.matrix.Kron` and `laplace.utils.matrix.KronDecomposed` for the structure of
    the Kronecker factors. `Kron` is used to aggregate factors by summing up and
    `KronDecomposed` is used to add the prior, a Hessian factor (e.g. temperature),
    and computing posterior covariances, marginal likelihood, etc.
    Damping can be enabled by setting `damping=True`.
    """

    # key to map to correct subclass of BaseLaplace, (subset of weights, Hessian structure)
    _key = ("all", "kron")

    def __init__(
        self,
<<<<<<< HEAD
        model,
        likelihood,
        sigma_noise=1.0,
        prior_precision=1.0,
        prior_mean=0.0,
        temperature=1.0,
        enable_backprop=False,
        logit_class_dim=-1,
        backend=None,
        damping=False,
        backend_kwargs=None,
        asdl_fisher_kwargs=None,
=======
        model: nn.Module,
        likelihood: Likelihood | str,
        sigma_noise: float | torch.Tensor = 1.0,
        prior_precision: float | torch.Tensor = 1.0,
        prior_mean: float | torch.Tensor = 0.0,
        temperature: float = 1.0,
        enable_backprop: bool = False,
        dict_key_x: str = "inputs_id",
        dict_key_y: str = "labels",
        backend: type[CurvatureInterface] | None = None,
        damping: bool = False,
        backend_kwargs: dict[str, Any] | None = None,
        asdl_fisher_kwargs: dict[str, Any] | None = None,
>>>>>>> 3c99a04c
    ):
        self.damping: bool = damping
        self.H_facs: Kron | None = None
        super().__init__(
            model,
            likelihood,
            sigma_noise,
            prior_precision,
            prior_mean,
            temperature,
            enable_backprop,
<<<<<<< HEAD
            logit_class_dim,
=======
            dict_key_x,
            dict_key_y,
>>>>>>> 3c99a04c
            backend,
            backend_kwargs,
            asdl_fisher_kwargs,
        )

    def _init_H(self) -> None:
        self.H: Kron | KronDecomposed | None = Kron.init_from_model(
            self.params, self._device
        )

    def _check_H_init(self):
        if getattr(self, "H_facs", None) is None:
            raise AttributeError("Laplace not fitted. Run fit() first.")

    def _curv_closure(
        self,
        X: torch.Tensor | MutableMapping[str, torch.Tensor | Any],
        y: torch.Tensor,
        N: int,
    ) -> tuple[torch.Tensor, torch.Tensor]:
        return self.backend.kron(X, y, N=N, **self._asdl_fisher_kwargs)

    @staticmethod
    def _rescale_factors(kron: Kron, factor: float) -> Kron:
        for F in kron.kfacs:
            if len(F) == 2:
                F[1] *= factor
        return kron

    def fit(
        self,
        train_loader: DataLoader,
        override: bool = True,
        progress_bar: bool = False,
    ) -> None:
        if override:
            self.H_facs = None

        if self.H_facs is not None:
            n_data_old: int = self.n_data
            n_data_new: int = len(train_loader.dataset)
            self._init_H()  # re-init H non-decomposed
            # discount previous Kronecker factors to sum up properly together with new ones
            self.H_facs = self._rescale_factors(
                self.H_facs, n_data_old / (n_data_old + n_data_new)
            )

        super().fit(train_loader, override=override, progress_bar=progress_bar)

        if self.H_facs is None:
            self.H_facs = self.H
        else:
            # discount new factors that were computed assuming N = n_data_new
            self.H = self._rescale_factors(
                self.H, n_data_new / (n_data_new + n_data_old)
            )
            self.H_facs += self.H

        # Decompose to self.H for all required quantities but keep H_facs for further inference
        self.H = self.H_facs.decompose(damping=self.damping)

    @property
    def posterior_precision(self) -> KronDecomposed:
        """Kronecker factored Posterior precision \\(P\\).

        Returns
        -------
        precision : `laplace.utils.matrix.KronDecomposed`
        """
        self._check_H_init()
        return self.H * self._H_factor + self.prior_precision

    @property
    def log_det_posterior_precision(self) -> torch.Tensor:
        if type(self.H) is Kron:  # Fall back to diag prior
            return self.prior_precision_diag.log().sum()
        return self.posterior_precision.logdet()

    def square_norm(self, value: torch.Tensor) -> torch.Tensor:
        delta = value - self.mean
        if type(self.H) is Kron:  # fall back to prior
            return (delta * self.prior_precision_diag) @ delta
        return delta @ self.posterior_precision.bmm(delta, exponent=1)

    def functional_variance(self, Js: torch.Tensor) -> torch.Tensor:
        return self.posterior_precision.inv_square_form(Js)

    def functional_covariance(self, Js: torch.Tensor) -> torch.Tensor:
        self._check_jacobians(Js)
        n_batch, n_outs, n_params = Js.shape
        Js = Js.reshape(n_batch * n_outs, n_params).unsqueeze(0)
        cov = self.posterior_precision.inv_square_form(Js).squeeze(0)
        assert cov.shape == (n_batch * n_outs, n_batch * n_outs)
        return cov

    def sample(
        self, n_samples: int = 100, generator: torch.Generator | None = None
    ) -> torch.Tensor:
        samples = torch.randn(
            n_samples, self.n_params, device=self._device, generator=generator
        )
        samples = self.posterior_precision.bmm(samples, exponent=-0.5)
        return self.mean.reshape(1, self.n_params) + samples.reshape(
            n_samples, self.n_params
        )

    @BaseLaplace.prior_precision.setter
    def prior_precision(self, prior_precision: torch.Tensor) -> None:
        # Extend setter from Laplace to restrict prior precision structure.
        super(KronLaplace, type(self)).prior_precision.fset(self, prior_precision)
        if len(self.prior_precision) not in [1, self.n_layers]:
            raise ValueError("Prior precision for Kron either scalar or per-layer.")

    def state_dict(self) -> dict[str, Any]:
        state_dict = super().state_dict()
        assert isinstance(self.H_facs, Kron)
        state_dict["H"] = self.H_facs.kfacs
        return state_dict

    def load_state_dict(self, state_dict: dict[str, Any]):
        super().load_state_dict(state_dict)
        self._init_H()
        assert isinstance(self.H, Kron)
        self.H_facs = self.H
        self.H_facs.kfacs = state_dict["H"]
        self.H = self.H_facs.decompose(damping=self.damping)


class LowRankLaplace(ParametricLaplace):
    """Laplace approximation with low-rank log likelihood Hessian (approximation).
    The low-rank matrix is represented by an eigendecomposition (vecs, values).
    Based on the chosen `backend`, either a true Hessian or, for example, GGN
    approximation could be used.
    The posterior precision is computed as
    \\( P = V diag(l) V^T + P_0.\\)
    To sample, compute the functional variance, and log determinant, algebraic tricks
    are usedto reduce the costs of inversion to the that of a \\(K \times K\\) matrix
    if we have a rank of K.

    See `BaseLaplace` for the full interface.
    """

    _key = ("all", "lowrank")

    def __init__(
        self,
<<<<<<< HEAD
        model,
        likelihood,
        sigma_noise=1,
        prior_precision=1,
        prior_mean=0,
        temperature=1,
        enable_backprop=False,
        logit_class_dim=-1,
=======
        model: nn.Module,
        likelihood: Likelihood | str,
        sigma_noise: float | torch.Tensor = 1,
        prior_precision: float | torch.Tensor = 1,
        prior_mean: float | torch.Tensor = 0,
        temperature: float = 1,
        enable_backprop: bool = False,
        dict_key_x: str = "inputs_id",
        dict_key_y: str = "labels",
>>>>>>> 3c99a04c
        backend=AsdfghjklHessian,
        backend_kwargs: dict[str, Any] | None = None,
    ):
        super().__init__(
            model,
            likelihood,
            sigma_noise=sigma_noise,
            prior_precision=prior_precision,
            prior_mean=prior_mean,
            temperature=temperature,
            enable_backprop=enable_backprop,
<<<<<<< HEAD
            logit_class_dim=logit_class_dim,
=======
            dict_key_x=dict_key_x,
            dict_key_y=dict_key_y,
>>>>>>> 3c99a04c
            backend=backend,
            backend_kwargs=backend_kwargs,
        )
        self.backend: AsdfghjklHessian

    def _init_H(self):
        self.H: tuple[torch.Tensor, torch.Tensor] | None = None

    @property
    def V(self) -> torch.Tensor:
        (U, eigvals), prior_prec_diag = self.posterior_precision
        return U / prior_prec_diag.reshape(-1, 1)

    @property
    def Kinv(self) -> torch.Tensor:
        (U, eigvals), _ = self.posterior_precision
        return torch.inverse(torch.diag(1 / eigvals) + U.T @ self.V)

    def fit(
        self,
        train_loader: DataLoader,
        override: bool = True,
        progress_bar: bool = False,
    ) -> None:
        # override fit since output of eighessian not additive across batch
        if not override:
            # LowRankLA cannot be updated since eigenvalue representation not additive
            raise ValueError("LowRank LA does not support updating.")

        self.model.eval()
        self.mean = parameters_to_vector(self.model.parameters())

        if not self.enable_backprop:
            self.mean = self.mean.detach()

        X, _ = next(iter(train_loader))
        with torch.no_grad():
            try:
                out = self.model(X[:1].to(self._device))
            except (TypeError, AttributeError):
                out = self.model(X.to(self._device))
        self.n_outputs = out.shape[-1]
        setattr(self.model, "output_size", self.n_outputs)

        eigenvectors, eigenvalues, loss = self.backend.eig_lowrank(train_loader)
        self.H = (eigenvectors, eigenvalues)
        self.loss = loss

        self.n_data = len(train_loader.dataset)

    @property
    def posterior_precision(
        self,
    ) -> tuple[tuple[torch.Tensor, torch.Tensor], torch.Tensor]:
        """Return correctly scaled posterior precision that would be constructed
        as H[0] @ diag(H[1]) @ H[0].T + self.prior_precision_diag.

        Returns
        -------
        H : tuple(eigenvectors, eigenvalues)
            scaled self.H with temperature and loss factors.
        prior_precision_diag : torch.Tensor
            diagonal prior precision shape `parameters` to be added to H.
        """
        self._check_H_init()
        return (self.H[0], self._H_factor * self.H[1]), self.prior_precision_diag

    def functional_variance(self, Js: torch.Tensor) -> torch.Tensor:
        prior_var = torch.einsum("ncp,nkp->nck", Js / self.prior_precision_diag, Js)
        Js_V = torch.einsum("ncp,pl->ncl", Js, self.V)
        info_gain = torch.einsum("ncl,nkl->nck", Js_V @ self.Kinv, Js_V)
        return prior_var - info_gain

    def functional_covariance(self, Js: torch.Tensor) -> torch.Tensor:
        n_batch, n_outs, n_params = Js.shape
        Js = Js.reshape(n_batch * n_outs, n_params)
        prior_cov = torch.einsum("np,mp->nm", Js / self.prior_precision_diag, Js)
        Js_V = torch.einsum("np,pl->nl", Js, self.V)
        info_gain = torch.einsum("nl,ml->nm", Js_V @ self.Kinv, Js_V)
        cov = prior_cov - info_gain
        assert cov.shape == (n_batch * n_outs, n_batch * n_outs)
        return cov

    def sample(
        self, n_samples: int = 100, generator: torch.Generator | None = None
    ) -> torch.Tensor:
        samples = torch.randn(self.n_params, n_samples, generator=generator)
        d = self.prior_precision_diag
        Vs = self.V * d.sqrt().reshape(-1, 1)
        VtV = Vs.T @ Vs
        Ik = torch.eye(len(VtV))
        A = torch.linalg.cholesky(VtV)
        B = torch.linalg.cholesky(VtV + Ik)
        A_inv = torch.inverse(A)
        C = torch.inverse(A_inv.T @ (B - Ik) @ A_inv)
        Kern_inv = torch.inverse(torch.inverse(C) + Vs.T @ Vs)
        dinv_sqrt = (d).sqrt().reshape(-1, 1)
        prior_sample = dinv_sqrt * samples
        gain_sample = dinv_sqrt * Vs @ Kern_inv @ (Vs.T @ samples)
        return self.mean + (prior_sample - gain_sample).T

    @property
    def log_det_posterior_precision(self) -> torch.Tensor:
        (_, eigvals), prior_prec_diag = self.posterior_precision
        return (
            eigvals.log().sum() + prior_prec_diag.log().sum() - torch.logdet(self.Kinv)
        )


class DiagLaplace(ParametricLaplace):
    """Laplace approximation with diagonal log likelihood Hessian approximation
    and hence posterior precision.
    Mathematically, we have \\(P \\approx \\textrm{diag}(P)\\).
    See `BaseLaplace` for the full interface.
    """

    # key to map to correct subclass of BaseLaplace, (subset of weights, Hessian structure)
    _key = ("all", "diag")

    def _init_H(self) -> None:
        self.H: torch.Tensor = torch.zeros(self.n_params, device=self._device)

    def _curv_closure(
        self,
        X: torch.Tensor | MutableMapping[str, torch.Tensor | Any],
        y: torch.Tensor,
        N: int,
    ) -> tuple[torch.Tensor, torch.Tensor]:
        return self.backend.diag(X, y, N=N, **self._asdl_fisher_kwargs)

    @property
    def posterior_precision(self) -> torch.Tensor:
        """Diagonal posterior precision \\(p\\).

        Returns
        -------
        precision : torch.tensor
            `(parameters)`
        """
        self._check_H_init()
        return self._H_factor * self.H + self.prior_precision_diag

    @property
    def posterior_scale(self) -> torch.Tensor:
        """Diagonal posterior scale \\(\\sqrt{p^{-1}}\\).

        Returns
        -------
        precision : torch.tensor
            `(parameters)`
        """
        return 1 / self.posterior_precision.sqrt()

    @property
    def posterior_variance(self) -> torch.Tensor:
        """Diagonal posterior variance \\(p^{-1}\\).

        Returns
        -------
        precision : torch.tensor
            `(parameters)`
        """
        return 1 / self.posterior_precision

    @property
    def log_det_posterior_precision(self) -> torch.Tensor:
        return self.posterior_precision.log().sum()

    def square_norm(self, value: torch.Tensor) -> torch.Tensor:
        delta = value - self.mean
        return delta @ (delta * self.posterior_precision)

    def functional_variance(self, Js: torch.Tensor) -> torch.Tensor:
        self._check_jacobians(Js)
        return torch.einsum("ncp,p,nkp->nck", Js, self.posterior_variance, Js)

    def functional_covariance(self, Js: torch.Tensor) -> torch.Tensor:
        self._check_jacobians(Js)
        n_batch, n_outs, n_params = Js.shape
        Js = Js.reshape(n_batch * n_outs, n_params)
        cov = torch.einsum("np,p,mp->nm", Js, self.posterior_variance, Js)
        return cov

    def sample(
        self, n_samples: int = 100, generator: torch.Generator | None = None
    ) -> torch.Tensor:
        samples = torch.randn(
            n_samples, self.n_params, device=self._device, generator=generator
        )
        samples = samples * self.posterior_scale.reshape(1, self.n_params)
        return self.mean.reshape(1, self.n_params) + samples


class FunctionalLaplace(BaseLaplace):
    pass


class SoDLaplace(FunctionalLaplace):
    pass<|MERGE_RESOLUTION|>--- conflicted
+++ resolved
@@ -9,15 +9,9 @@
 import torch
 import torchmetrics
 import tqdm
-<<<<<<< HEAD
-from collections.abc import MutableMapping
-import warnings
-from torchmetrics import MeanSquaredError
-=======
 from torch import nn
 from torch.nn.utils import parameters_to_vector, vector_to_parameters
 from torch.utils.data import DataLoader
->>>>>>> 3c99a04c
 
 from laplace.curvature.asdfghjkl import AsdfghjklHessian
 from laplace.curvature.curvature import CurvatureInterface
@@ -37,11 +31,6 @@
     normal_samples,
     validate,
 )
-<<<<<<< HEAD
-from laplace.curvature import CurvlinopsGGN, CurvlinopsEF, AsdfghjklHessian
-
-=======
->>>>>>> 3c99a04c
 
 __all__ = [
     "BaseLaplace",
@@ -79,10 +68,8 @@
     enable_backprop: bool, default=False
         whether to enable backprop to the input `x` through the Laplace predictive.
         Useful for e.g. Bayesian optimization.
-<<<<<<< HEAD
     logit_class_dim: int, default=-1
         the dim of the model's logit tensor that corresponds to the class/output
-=======
     dict_key_x: str, default='input_ids'
         The dictionary key under which the input tensor `x` is stored. Only has effect
         when the model takes a `MutableMapping` as the input. Useful for Huggingface
@@ -91,7 +78,6 @@
         The dictionary key under which the target tensor `y` is stored. Only has effect
         when the model takes a `MutableMapping` as the input. Useful for Huggingface
         LLM models.
->>>>>>> 3c99a04c
     backend : subclasses of `laplace.curvature.CurvatureInterface`
         backend for access to curvature/Hessian approximations. Defaults to CurvlinopsGGN if None.
     backend_kwargs : dict, default=None
@@ -103,24 +89,6 @@
 
     def __init__(
         self,
-<<<<<<< HEAD
-        model,
-        likelihood,
-        sigma_noise=1.0,
-        prior_precision=1.0,
-        prior_mean=0.0,
-        temperature=1.0,
-        enable_backprop=False,
-        logit_class_dim=-1,
-        backend=None,
-        backend_kwargs=None,
-        asdl_fisher_kwargs=None,
-    ):
-        if likelihood not in ['classification', 'regression', 'reward_modeling']:
-            raise ValueError(f'Invalid likelihood type {likelihood}')
-
-        self.model = model
-=======
         model: nn.Module,
         likelihood: Likelihood | str,
         sigma_noise: float | torch.Tensor = 1.0,
@@ -128,6 +96,7 @@
         prior_mean: float | torch.Tensor = 0.0,
         temperature: float = 1.0,
         enable_backprop: bool = False,
+        logit_class_dim: int = -1,
         dict_key_x: str = "input_ids",
         dict_key_y: str = "labels",
         backend: type[CurvatureInterface] | None = None,
@@ -138,7 +107,6 @@
             raise ValueError(f"Invalid likelihood type {likelihood}")
 
         self.model: nn.Module = model
->>>>>>> 3c99a04c
 
         # Only do Laplace on params that require grad
         self.params: list[torch.Tensor] = []
@@ -164,20 +132,14 @@
         else:
             self.likelihood = likelihood
 
-<<<<<<< HEAD
-        self.sigma_noise = sigma_noise
-        self.temperature = temperature
-        self.enable_backprop = enable_backprop
-        self.logit_class_dim = logit_class_dim
-=======
         self.sigma_noise: float | torch.Tensor = sigma_noise
         self.temperature: float = temperature
         self.enable_backprop: bool = enable_backprop
+        self.logit_class_dim: int = logit_class_dim
 
         # For models with dict-like inputs (e.g. Huggingface LLMs)
         self.dict_key_x = dict_key_x
         self.dict_key_y = dict_key_y
->>>>>>> 3c99a04c
 
         if backend is None:
             backend = CurvlinopsGGN
@@ -221,12 +183,9 @@
             self._backend = self._backend_cls(
                 self.model,
                 self.likelihood,
-<<<<<<< HEAD
                 logit_class_dim=self.logit_class_dim,
-=======
                 dict_key_x=self.dict_key_x,
                 dict_key_y=self.dict_key_y,
->>>>>>> 3c99a04c
                 **self._backend_kwargs,
             )
         return self._backend
@@ -616,19 +575,6 @@
 
     def __init__(
         self,
-<<<<<<< HEAD
-        model,
-        likelihood,
-        sigma_noise=1.0,
-        prior_precision=1.0,
-        prior_mean=0.0,
-        temperature=1.0,
-        enable_backprop=False,
-        logit_class_dim=-1,
-        backend=None,
-        backend_kwargs=None,
-        asdl_fisher_kwargs=None,
-=======
         model: nn.Module,
         likelihood: Likelihood | str,
         sigma_noise: float | torch.Tensor = 1.0,
@@ -636,12 +582,12 @@
         prior_mean: float | torch.Tensor = 0.0,
         temperature: float = 1.0,
         enable_backprop: bool = False,
+        logit_class_dim: int = -1,
         dict_key_x: str = "inputs_id",
         dict_key_y: str = "labels",
         backend: type[CurvatureInterface] | None = None,
         backend_kwargs: dict[str, Any] | None = None,
         asdl_fisher_kwargs: dict[str, Any] | None = None,
->>>>>>> 3c99a04c
     ):
         super().__init__(
             model,
@@ -651,12 +597,9 @@
             prior_mean,
             temperature,
             enable_backprop,
-<<<<<<< HEAD
             logit_class_dim,
-=======
             dict_key_x,
             dict_key_y,
->>>>>>> 3c99a04c
             backend,
             backend_kwargs,
             asdl_fisher_kwargs,
@@ -964,13 +907,9 @@
                 ).mean(dim=0)
             elif link_approx == LinkApprox.PROBIT:
                 kappa = 1 / torch.sqrt(1.0 + np.pi / 8 * f_var.diagonal(dim1=1, dim2=2))
-<<<<<<< HEAD
+
                 return torch.softmax(kappa * f_mu, dim=self.logit_class_dim)
-            elif 'bridge' in link_approx:
-=======
-                return torch.softmax(kappa * f_mu, dim=-1)
             elif "bridge" in link_approx:
->>>>>>> 3c99a04c
                 # zero mean correction
                 f_mu -= (
                     f_var.sum(-1)
@@ -1112,15 +1051,10 @@
 
         vector_to_parameters(self.mean, self.params)
         fs = torch.stack(fs)
-<<<<<<< HEAD
-        if self.likelihood == 'classification':
+
+        if self.likelihood == Likelihood.CLASSIFICATION:
             fs = torch.softmax(fs, dim=self.logit_class_dim)
-=======
-
-        if self.likelihood == Likelihood.CLASSIFICATION:
-            fs = torch.softmax(fs, dim=-1)
-
->>>>>>> 3c99a04c
+
         return fs
 
     def _nn_predictive_classification(
@@ -1135,12 +1069,8 @@
             logits = self.model(
                 X.to(self._device) if isinstance(X, torch.Tensor) else X, **model_kwargs
             ).detach()
-<<<<<<< HEAD
             py += torch.softmax(logits, dim=self.logit_class_dim) / n_samples
-=======
-            py += torch.softmax(logits, dim=-1) / n_samples
-
->>>>>>> 3c99a04c
+
         vector_to_parameters(self.mean, self.params)
 
         return py
@@ -1336,18 +1266,6 @@
 
     def __init__(
         self,
-<<<<<<< HEAD
-        model,
-        likelihood,
-        sigma_noise=1.0,
-        prior_precision=1.0,
-        prior_mean=0.0,
-        temperature=1.0,
-        enable_backprop=False,
-        logit_class_dim=-1,
-        backend=None,
-        backend_kwargs=None,
-=======
         model: nn.Module,
         likelihood: Likelihood | str,
         sigma_noise: float | torch.Tensor = 1.0,
@@ -1355,11 +1273,11 @@
         prior_mean: float | torch.Tensor = 0.0,
         temperature: float = 1.0,
         enable_backprop: bool = False,
+        logit_class_dim: int = -1,
         dict_key_x: str = "input_ids",
         dict_key_y: str = "labels",
         backend: type[CurvatureInterface] | None = None,
         backend_kwargs: dict[str, Any] | None = None,
->>>>>>> 3c99a04c
     ):
         super().__init__(
             model,
@@ -1369,12 +1287,9 @@
             prior_mean,
             temperature,
             enable_backprop,
-<<<<<<< HEAD
             logit_class_dim,
-=======
             dict_key_x,
             dict_key_y,
->>>>>>> 3c99a04c
             backend,
             backend_kwargs,
         )
@@ -1488,20 +1403,6 @@
 
     def __init__(
         self,
-<<<<<<< HEAD
-        model,
-        likelihood,
-        sigma_noise=1.0,
-        prior_precision=1.0,
-        prior_mean=0.0,
-        temperature=1.0,
-        enable_backprop=False,
-        logit_class_dim=-1,
-        backend=None,
-        damping=False,
-        backend_kwargs=None,
-        asdl_fisher_kwargs=None,
-=======
         model: nn.Module,
         likelihood: Likelihood | str,
         sigma_noise: float | torch.Tensor = 1.0,
@@ -1509,13 +1410,13 @@
         prior_mean: float | torch.Tensor = 0.0,
         temperature: float = 1.0,
         enable_backprop: bool = False,
+        logit_class_dim: int = -1,
         dict_key_x: str = "inputs_id",
         dict_key_y: str = "labels",
         backend: type[CurvatureInterface] | None = None,
         damping: bool = False,
         backend_kwargs: dict[str, Any] | None = None,
         asdl_fisher_kwargs: dict[str, Any] | None = None,
->>>>>>> 3c99a04c
     ):
         self.damping: bool = damping
         self.H_facs: Kron | None = None
@@ -1527,12 +1428,9 @@
             prior_mean,
             temperature,
             enable_backprop,
-<<<<<<< HEAD
             logit_class_dim,
-=======
             dict_key_x,
             dict_key_y,
->>>>>>> 3c99a04c
             backend,
             backend_kwargs,
             asdl_fisher_kwargs,
@@ -1679,16 +1577,6 @@
 
     def __init__(
         self,
-<<<<<<< HEAD
-        model,
-        likelihood,
-        sigma_noise=1,
-        prior_precision=1,
-        prior_mean=0,
-        temperature=1,
-        enable_backprop=False,
-        logit_class_dim=-1,
-=======
         model: nn.Module,
         likelihood: Likelihood | str,
         sigma_noise: float | torch.Tensor = 1,
@@ -1696,26 +1584,23 @@
         prior_mean: float | torch.Tensor = 0,
         temperature: float = 1,
         enable_backprop: bool = False,
+        logit_class_dim: int = -1,
         dict_key_x: str = "inputs_id",
         dict_key_y: str = "labels",
->>>>>>> 3c99a04c
         backend=AsdfghjklHessian,
         backend_kwargs: dict[str, Any] | None = None,
     ):
         super().__init__(
             model,
-            likelihood,
+            likelihood=likelihood,
             sigma_noise=sigma_noise,
             prior_precision=prior_precision,
             prior_mean=prior_mean,
             temperature=temperature,
             enable_backprop=enable_backprop,
-<<<<<<< HEAD
             logit_class_dim=logit_class_dim,
-=======
             dict_key_x=dict_key_x,
             dict_key_y=dict_key_y,
->>>>>>> 3c99a04c
             backend=backend,
             backend_kwargs=backend_kwargs,
         )
