from math import sqrt, pi, log
import numpy as np
import torch
import warnings
from torch.nn.utils import parameters_to_vector, vector_to_parameters
from torch.distributions import MultivariateNormal, Dirichlet, Normal
from torch.utils.data import DataLoader

<<<<<<< HEAD
from laplace.utils import parameters_per_layer, invsqrt_precision, get_nll, validate, SoDSampler
from laplace.matrix import Kron
from laplace.curvature import BackPackGGN, BackPackEF, AsdlGGN, AsdlEF

__all__ = ['BaseLaplace', 'FullLaplace', 'KronLaplace', 'DiagLaplace', 'ParametricLaplace', 'FunctionalLaplace']
=======
from laplace.utils import parameters_per_layer, invsqrt_precision, get_nll, validate, Kron
from laplace.curvature import BackPackGGN, AsdlHessian


__all__ = ['BaseLaplace', 'ParametricLaplace',
           'FullLaplace', 'KronLaplace', 'DiagLaplace', 'LowRankLaplace']
>>>>>>> 556475cb


class BaseLaplace:
    """Baseclass for all Laplace approximations in this library.

    Parameters
    ----------
    model : torch.nn.Module
    likelihood : {'classification', 'regression'}
        determines the log likelihood Hessian approximation
    sigma_noise : torch.Tensor or float, default=1
        observation noise for the regression setting; must be 1 for classification
    prior_precision : torch.Tensor or float, default=1
        prior precision of a Gaussian prior (= weight decay);
        can be scalar, per-layer, or diagonal in the most general case
    prior_mean : torch.Tensor or float, default=0
        prior mean of a Gaussian prior, useful for continual learning
    temperature : float, default=1
        temperature of the likelihood; lower temperature leads to more
        concentrated posterior and vice versa.
    backend : subclasses of `laplace.curvature.CurvatureInterface`
        backend for access to curvature/Hessian approximations
    backend_kwargs : dict, default=None
        arguments passed to the backend on initialization, for example to
        set the number of MC samples for stochastic approximations.
    """

    def __init__(self, model, likelihood, sigma_noise=1., prior_precision=1.,
                 prior_mean=0., temperature=1., backend=BackPackGGN, backend_kwargs=None):
        if likelihood not in ['classification', 'regression']:
            raise ValueError(f'Invalid likelihood type {likelihood}')

        self.model = model
        self._device = next(model.parameters()).device

        self.n_params = len(parameters_to_vector(self.model.parameters()).detach())
        self.n_layers = len(list(self.model.parameters()))
        self.prior_precision = prior_precision
        self.prior_mean = prior_mean
        if sigma_noise != 1 and likelihood != 'regression':
            raise ValueError('Sigma noise != 1 only available for regression.')
        self.likelihood = likelihood
        self.sigma_noise = sigma_noise
        self.temperature = temperature
        self._backend = None
        self._backend_cls = backend
        self._backend_kwargs = dict() if backend_kwargs is None else backend_kwargs

        # log likelihood = g(loss)
        self.loss = 0.
        self.n_outputs = None
        self.n_data = 0

    @property
    def backend(self):
        if self._backend is None:
            self._backend = self._backend_cls(self.model, self.likelihood,
                                              **self._backend_kwargs)
        return self._backend

    def _curv_closure(self, X, y, N):
        raise NotImplementedError

    def fit(self, train_loader):
        raise NotImplementedError

    def log_marginal_likelihood(self, prior_precision=None, sigma_noise=None):
        raise NotImplementedError

    @property
    def log_likelihood(self):
        """Compute log likelihood on the training data after `.fit()` has been called.
        The log likelihood is computed on-demand based on the loss and, for example,
        the observation noise which makes it differentiable in the latter for
        iterative updates.

        Returns
        -------
        log_likelihood : torch.Tensor
        """
        factor = - self._H_factor
        if self.likelihood == 'regression':
            # loss used is just MSE, need to add normalizer for gaussian likelihood
            c = self.n_data * self.n_outputs * torch.log(self.sigma_noise * sqrt(2 * pi))
            return factor * self.loss - c
        else:
            # for classification Xent == log Cat
            return factor * self.loss

    def __call__(self, x, pred_type, link_approx, n_samples):
        """Compute the posterior predictive on input data `X`.

        Parameters
        ----------
        x : torch.Tensor
            `(batch_size, input_shape)`

        pred_type : {'glm', 'nn', 'gp'},
            type of posterior predictive, linearized GLM predictive or neural
            network (nn) sampling predictive or Gaussian Process (GP) predictive.
            For ParametricLaplace subclasses, the GLM predictive is consistent with
            the curvature approximations used there.

        link_approx : {'mc', 'probit', 'bridge'}
            how to approximate the classification link function for the `'glm'`.
            For `pred_type='nn'`, only 'mc' is possible.

        n_samples : int
            number of samples for `link_approx='mc'`.

        Returns
        -------
        predictive: torch.Tensor or Tuple[torch.Tensor]
            For `likelihood='classification'`, a torch.Tensor is returned with
            a distribution over classes (similar to a Softmax).
            For `likelihood='regression'`, a tuple of torch.Tensor is returned
            with the mean and the predictive variance.
        """
        raise NotImplementedError

    @staticmethod
    def _classification_predictive(f_mu, f_var, link_approx, n_samples):
        """
        """

        if link_approx not in ['mc', 'probit', 'bridge']:
            raise ValueError(f'Unsupported link approximation {link_approx}.')

        if link_approx == 'mc':
            try:
                dist = MultivariateNormal(f_mu, f_var)
            except:
                dist = Normal(f_mu, torch.diagonal(f_var, dim1=1, dim2=2).sqrt())
            return torch.softmax(dist.sample((n_samples,)), dim=-1).mean(dim=0)
        elif link_approx == 'probit':
            kappa = 1 / torch.sqrt(1. + np.pi / 8 * f_var.diagonal(dim1=1, dim2=2))
            return torch.softmax(kappa * f_mu, dim=-1)
        elif link_approx == 'bridge':
            _, K = f_mu.size(0), f_mu.size(-1)
            f_var_diag = torch.diagonal(f_var, dim1=1, dim2=2)
            sum_exp = torch.sum(torch.exp(-f_mu), dim=1).unsqueeze(-1)
            alpha = 1 / f_var_diag * (1 - 2 / K + torch.exp(f_mu) / (K ** 2) * sum_exp)
            dist = Dirichlet(alpha)
            return torch.nan_to_num(dist.mean, nan=1.0)

    def predictive(self, x, pred_type, link_approx, n_samples):
        return self(x, pred_type, link_approx, n_samples)

    def _check_jacobians(self, Js):
        if not isinstance(Js, torch.Tensor):
            raise ValueError('Jacobians have to be torch.Tensor.')
        if not Js.device == self._device:
            raise ValueError('Jacobians need to be on the same device as Laplace.')
        m, k, p = Js.size()
        if p != self.n_params:
            raise ValueError('Invalid Jacobians shape for Laplace posterior approx.')

    @property
    def prior_precision_diag(self):
        """Obtain the diagonal prior precision \\(p_0\\) constructed from either
        a scalar, layer-wise, or diagonal prior precision.

        Returns
        -------
        prior_precision_diag : torch.Tensor
        """
        if len(self.prior_precision) == 1:  # scalar
            return self.prior_precision * torch.ones(self.n_params, device=self._device)

        elif len(self.prior_precision) == self.n_params:  # diagonal
            return self.prior_precision

        elif len(self.prior_precision) == self.n_layers:  # per layer
            n_params_per_layer = parameters_per_layer(self.model)
            return torch.cat([prior * torch.ones(n_params, device=self._device) for prior, n_params
                              in zip(self.prior_precision, n_params_per_layer)])

        else:
            raise ValueError('Mismatch of prior and model. Diagonal, scalar, or per-layer prior.')

    @property
    def prior_mean(self):
        return self._prior_mean

    @prior_mean.setter
    def prior_mean(self, prior_mean):
        if np.isscalar(prior_mean) and np.isreal(prior_mean):
            self._prior_mean = torch.tensor(prior_mean, device=self._device)
        elif torch.is_tensor(prior_mean):
            if prior_mean.ndim == 0:
                self._prior_mean = prior_mean.reshape(-1).to(self._device)
            elif prior_mean.ndim == 1:
                if not len(prior_mean) in [1, self.n_params]:
                    raise ValueError('Invalid length of prior mean.')
                self._prior_mean = prior_mean
            else:
                raise ValueError('Prior mean has too many dimensions!')
        else:
            raise ValueError('Invalid argument type of prior mean.')

    @property
    def prior_precision(self):
        return self._prior_precision

    @prior_precision.setter
    def prior_precision(self, prior_precision):
        self._posterior_scale = None
        if np.isscalar(prior_precision) and np.isreal(prior_precision):
            self._prior_precision = torch.tensor([prior_precision], device=self._device)
        elif torch.is_tensor(prior_precision):
            if prior_precision.ndim == 0:
                # make dimensional
                self._prior_precision = prior_precision.reshape(-1).to(self._device)
            elif prior_precision.ndim == 1:
                if len(prior_precision) not in [1, self.n_layers, self.n_params]:
                    raise ValueError('Length of prior precision does not align with architecture.')
                self._prior_precision = prior_precision.to(self._device)
            else:
                raise ValueError('Prior precision needs to be at most one-dimensional tensor.')
        else:
            raise ValueError('Prior precision either scalar or torch.Tensor up to 1-dim.')

    def optimize_prior_precision_base(self, pred_type, method='marglik', n_steps=100, lr=1e-1,
                                      init_prior_prec=1., val_loader=None, loss=get_nll,
                                      log_prior_prec_min=-4, log_prior_prec_max=4, grid_size=100,
                                      link_approx='probit', n_samples=100, verbose=False,
                                      cv_loss_with_var=False):
        """Optimize the prior precision post-hoc using the `method`
        specified by the user.

        Parameters
        ----------
        pred_type : {'glm', 'nn', 'gp'}, default='glm'
            type of posterior predictive, linearized GLM predictive or neural
            network sampling predictive or Gaussian Process (GP) inference.
            The GLM predictive is consistent with the curvature approximations used here.
        method : {'marglik', 'CV'}, default='marglik'
            specifies how the prior precision should be optimized.
        n_steps : int, default=100
            the number of gradient descent steps to take.
        lr : float, default=1e-1
            the learning rate to use for gradient descent.
        init_prior_prec : float, default=1.0
            initial prior precision before the first optimization step.
        val_loader : torch.data.utils.DataLoader, default=None
            DataLoader for the validation set; each iterate is a training batch (X, y).
        loss : callable, default=get_nll
            loss function to use for CV.
        cv_loss_with_var: bool, default=False
            if true, `loss` takes three arguments `loss(output_mean, output_var, target)`,
            otherwise, `loss` takes two arguments `loss(output_mean, target)`
        log_prior_prec_min : float, default=-4
            lower bound of gridsearch interval for CV.
        log_prior_prec_max : float, default=4
            upper bound of gridsearch interval for CV.
        grid_size : int, default=100
            number of values to consider inside the gridsearch interval for CV.
        link_approx : {'mc', 'probit', 'bridge'}, default='probit'
            how to approximate the classification link function for the `'glm'`.
            For `pred_type='nn'`, only `'mc'` is possible.
        n_samples : int, default=100
            number of samples for `link_approx='mc'`.
        verbose : bool, default=False
            if true, the optimized prior precision will be printed
            (can be a large tensor if the prior has a diagonal covariance).
        """
        if method == 'marglik':
            self.prior_precision = init_prior_prec
            log_prior_prec = self.prior_precision.log()
            log_prior_prec.requires_grad = True
            optimizer = torch.optim.Adam([log_prior_prec], lr=lr)
            for _ in range(n_steps):
                optimizer.zero_grad()
                prior_prec = log_prior_prec.exp()
                neg_log_marglik = -self.log_marginal_likelihood(prior_precision=prior_prec)
                neg_log_marglik.backward()
                optimizer.step()
            self.prior_precision = log_prior_prec.detach().exp()
        elif method == 'CV':
            if val_loader is None:
                raise ValueError('CV requires a validation set DataLoader')
            interval = torch.logspace(
                log_prior_prec_min, log_prior_prec_max, grid_size
            )
            self.prior_precision = self._gridsearch(
                loss, interval, val_loader, pred_type=pred_type,
                link_approx=link_approx, n_samples=n_samples, loss_with_var=cv_loss_with_var
            )
        else:
            raise ValueError('For now only marglik and CV is implemented.')
        if verbose:
            print(f'Optimized prior precision is {self.prior_precision}.')

    def _gridsearch(self, loss, interval, val_loader, pred_type,
                    link_approx='probit', n_samples=100, loss_with_var=False):
        results = list()
        prior_precs = list()
        for prior_prec in interval:
            self.prior_precision = prior_prec
            try:
                out_dist, targets = validate(
                    self, val_loader, pred_type=pred_type,
                    link_approx=link_approx, n_samples=n_samples
                )
                if self.likelihood == 'regression':
                    out_mean, out_var = out_dist
                    if loss_with_var:
                        result = loss(out_mean, out_var, targets).item()
                    else:
                        result = loss(out_mean, targets).item()
                else:
                    result = loss(out_dist, targets).item()
            except RuntimeError:
                result = np.inf
            results.append(result)
            prior_precs.append(prior_prec)
        return prior_precs[np.argmin(results)]

    @property
    def sigma_noise(self):
        return self._sigma_noise

    @sigma_noise.setter
    def sigma_noise(self, sigma_noise):
        self._posterior_scale = None
        if np.isscalar(sigma_noise) and np.isreal(sigma_noise):
            self._sigma_noise = torch.tensor(sigma_noise, device=self._device)
        elif torch.is_tensor(sigma_noise):
            if sigma_noise.ndim == 0:
                self._sigma_noise = sigma_noise.to(self._device)
            elif sigma_noise.ndim == 1:
                if len(sigma_noise) > 1:
                    raise ValueError('Only homoscedastic output noise supported.')
                self._sigma_noise = sigma_noise[0].to(self._device)
            else:
                raise ValueError('Sigma noise needs to be scalar or 1-dimensional.')
        else:
            raise ValueError('Invalid type: sigma noise needs to be torch.Tensor or scalar.')

    @property
    def _H_factor(self):
        sigma2 = self.sigma_noise.square()
        return 1 / sigma2 / self.temperature


class ParametricLaplace(BaseLaplace):
    """
    Parametric Laplace class.

    Subclasses need to specify how the Hessian approximation is initialized,
    how to add up curvature over training data, how to sample from the
    Laplace approximation, and how to compute the functional variance.

    A Laplace approximation is represented by a MAP which is given by the
    `model` parameter and a posterior precision or covariance specifying
    a Gaussian distribution \\(\\mathcal{N}(\\theta_{MAP}, P^{-1})\\).
    The goal of this class is to compute the posterior precision \\(P\\)
    which sums as
    \\[
        P = \\sum_{n=1}^N \\nabla^2_\\theta \\log p(\\mathcal{D}_n \\mid \\theta)
        \\vert_{\\theta_{MAP}} + \\nabla^2_\\theta \\log p(\\theta) \\vert_{\\theta_{MAP}}.
    \\]
    Every subclass implements different approximations to the log likelihood Hessians,
    for example, a diagonal one. The prior is assumed to be Gaussian and therefore we have
    a simple form for \\(\\nabla^2_\\theta \\log p(\\theta) \\vert_{\\theta_{MAP}} = P_0 \\).
    In particular, we assume a scalar, layer-wise, or diagonal prior precision so that in
    all cases \\(P_0 = \\textrm{diag}(p_0)\\) and the structure of \\(p_0\\) can be varied.
    """

    def __init__(self, model, likelihood, sigma_noise=1., prior_precision=1.,
                 prior_mean=0., temperature=1., backend=BackPackGGN, backend_kwargs=None):
        super().__init__(model, likelihood, sigma_noise, prior_precision,
                         prior_mean, temperature, backend, backend_kwargs)
<<<<<<< HEAD

        try:
=======
        if not hasattr(self, 'H'):
>>>>>>> 556475cb
            self._init_H()
            # posterior mean/mode
            self.mean = self.prior_mean

    def _init_H(self):
        raise NotImplementedError

    def _check_H_init(self):
        if self.H is None:
            raise AttributeError('Laplace not fitted. Run fit() first.')

    def fit(self, train_loader, override=True):
        """Fit the local Laplace approximation at the parameters of the model.

        Parameters
        ----------
        train_loader : torch.data.utils.DataLoader
            each iterate is a training batch (X, y);
            `train_loader.dataset` needs to be set to access \\(N\\), size of the data set
        override : bool, default=True
            whether to initialize H, loss, and n_data again; setting to False is useful for
            online learning settings to accumulate a sequential posterior approximation.
        """
        if override:
            self._init_H()
            self.loss = 0
            self.n_data = 0

        self.model.eval()
        self.mean = parameters_to_vector(self.model.parameters()).detach()

        X, _ = next(iter(train_loader))
        with torch.no_grad():
            try:
                out = self.model(X[:1].to(self._device))
            except (TypeError, AttributeError):
                out = self.model(X.to(self._device))
        self.n_outputs = out.shape[-1]
        setattr(self.model, 'output_size', self.n_outputs)

        N = len(train_loader.dataset)
        for X, y in train_loader:
            self.model.zero_grad()
            X, y = X.to(self._device), y.to(self._device)
            loss_batch, H_batch = self._curv_closure(X, y, N)
            self.loss += loss_batch
            self.H += H_batch

        self.n_data += N

    @property
    def scatter(self):
        """Computes the _scatter_, a term of the log marginal likelihood that
        corresponds to L-2 regularization:
        `scatter` = \\((\\theta_{MAP} - \\mu_0)^{T} P_0 (\\theta_{MAP} - \\mu_0) \\).

        Returns
        -------
        [type]
            [description]
        """
        delta = (self.mean - self.prior_mean)
        return (delta * self.prior_precision_diag) @ delta

    @property
    def log_det_prior_precision(self):
        """Compute log determinant of the prior precision
        \\(\\log \\det P_0\\)

        Returns
        -------
        log_det : torch.Tensor
        """
        return self.prior_precision_diag.log().sum()

    @property
    def log_det_posterior_precision(self):
        """Compute log determinant of the posterior precision
        \\(\\log \\det P\\) which depends on the subclasses structure
        used for the Hessian approximation.

        Returns
        -------
        log_det : torch.Tensor
        """
        raise NotImplementedError

    @property
    def log_det_ratio(self):
        """Compute the log determinant ratio, a part of the log marginal likelihood.
        \\[
            \\log \\frac{\\det P}{\\det P_0} = \\log \\det P - \\log \\det P_0
        \\]

        Returns
        -------
        log_det_ratio : torch.Tensor
        """
        return self.log_det_posterior_precision - self.log_det_prior_precision

    def square_norm(self, value):
        """Compute the square norm under post. Precision with `value-self.mean` as 𝛥:
        \\[
            \\Delta^\top P \\Delta
        \\]
        Returns
        -------
        square_form
        """
        raise NotImplementedError

    def log_prob(self, value, normalized=True):
        """Compute the log probability under the (current) Laplace approximation.

        Parameters
        ----------
        normalized : bool, default=True
            whether to return log of a properly normalized Gaussian or just the
            terms that depend on `value`.

        Returns
        -------
        log_prob : torch.Tensor
        """
        if not normalized:
            return - self.square_norm(value) / 2
        log_prob = - self.n_params / 2 * log(2 * pi) + self.log_det_posterior_precision / 2
        log_prob -= self.square_norm(value) / 2
        return log_prob

    def log_marginal_likelihood(self, prior_precision=None, sigma_noise=None):
        """Compute the Laplace approximation to the log marginal likelihood subject
        to specific Hessian approximations that subclasses implement.
        Requires that the Laplace approximation has been fit before.
        The resulting torch.Tensor is differentiable in `prior_precision` and
        `sigma_noise` if these have gradients enabled.
        By passing `prior_precision` or `sigma_noise`, the current value is
        overwritten. This is useful for iterating on the log marginal likelihood.

        Parameters
        ----------
        prior_precision : torch.Tensor, optional
            prior precision if should be changed from current `prior_precision` value
        sigma_noise : [type], optional
            observation noise standard deviation if should be changed

        Returns
        -------
        log_marglik : torch.Tensor
        """
        # update prior precision (useful when iterating on marglik)
        if prior_precision is not None:
            self.prior_precision = prior_precision

        # update sigma_noise (useful when iterating on marglik)
        if sigma_noise is not None:
            if self.likelihood != 'regression':
                raise ValueError('Can only change sigma_noise for regression.')
            self.sigma_noise = sigma_noise

        return self.log_likelihood - 0.5 * (self.log_det_ratio + self.scatter)

    def __call__(self, x, pred_type='glm', link_approx='probit', n_samples=100):
        """Compute the posterior predictive on input data `X`.

        Parameters
        ----------
        x : torch.Tensor
            `(batch_size, input_shape)`

        pred_type : {'glm', 'nn'}, default='glm'
            type of posterior predictive, linearized GLM predictive or neural
            network sampling predictive. The GLM predictive is consistent with
            the curvature approximations used here.

        link_approx : {'mc', 'probit', 'bridge'}
            how to approximate the classification link function for the `'glm'`.
            For `pred_type='nn'`, only 'mc' is possible.

        n_samples : int
            number of samples for `link_approx='mc'`.

        Returns
        -------
        predictive: torch.Tensor or Tuple[torch.Tensor]
            For `likelihood='classification'`, a torch.Tensor is returned with
            a distribution over classes (similar to a Softmax).
            For `likelihood='regression'`, a tuple of torch.Tensor is returned
            with the mean and the predictive variance.
        """
        if pred_type not in ['glm', 'nn']:
            raise ValueError('Only glm and nn supported as prediction types.')

        if pred_type == 'glm':
            f_mu, f_var = self._glm_predictive_distribution(x)
            # regression
            if self.likelihood == 'regression':
                return f_mu, f_var
            # classification
            return self._classification_predictive(f_mu, f_var, link_approx, n_samples)
        else:
            samples = self._nn_predictive_samples(x, n_samples)
            if self.likelihood == 'regression':
                return samples.mean(dim=0), samples.var(dim=0)
            return samples.mean(dim=0)

    def predictive_samples(self, x, pred_type='glm', n_samples=100):
        """Sample from the posterior predictive on input data `x`.
        Can be used, for example, for Thompson sampling.

        Parameters
        ----------
        x : torch.Tensor
            input data `(batch_size, input_shape)`

        pred_type : {'glm', 'nn'}, default='glm'
            type of posterior predictive, linearized GLM predictive or neural
            network sampling predictive. The GLM predictive is consistent with
            the curvature approximations used here.

        n_samples : int
            number of samples

        Returns
        -------
        samples : torch.Tensor
            samples `(n_samples, batch_size, output_shape)`
        """
        if pred_type not in ['glm', 'nn']:
            raise ValueError('Only glm and nn supported as prediction types.')

        if pred_type == 'glm':
            f_mu, f_var = self._glm_predictive_distribution(x)
            assert f_var.shape == torch.Size([f_mu.shape[0], f_mu.shape[1], f_mu.shape[1]])
            dist = MultivariateNormal(f_mu, f_var)
            samples = dist.sample((n_samples,))
            if self.likelihood == 'regression':
                return samples
            return torch.softmax(samples, dim=-1)

        else:  # 'nn'
            return self._nn_predictive_samples(x, n_samples)

    @torch.enable_grad()
    def _glm_predictive_distribution(self, X):
        Js, f_mu = self.backend.jacobians(X)
        f_var = self.functional_variance(Js)
        return f_mu.detach(), f_var.detach()

    def _nn_predictive_samples(self, X, n_samples=100):
        fs = list()
        for sample in self.sample(n_samples):
            vector_to_parameters(sample, self.model.parameters())
            fs.append(self.model(X.to(self._device)).detach())
        vector_to_parameters(self.mean, self.model.parameters())
        fs = torch.stack(fs)
        if self.likelihood == 'classification':
            fs = torch.softmax(fs, dim=-1)
        return fs

    def functional_variance(self, Jacs):
        """Compute functional variance for the `'glm'` predictive:
        `f_var[i] = Jacs[i] @ P.inv() @ Jacs[i].T`, which is a output x output
        predictive covariance matrix.
        Mathematically, we have for a single Jacobian
        \\(\\mathcal{J} = \\nabla_\\theta f(x;\\theta)\\vert_{\\theta_{MAP}}\\)
        the output covariance matrix
        \\( \\mathcal{J} P^{-1} \\mathcal{J}^T \\).

        Parameters
        ----------
        Jacs : torch.Tensor
            Jacobians of model output wrt parameters
            `(batch, outputs, parameters)`

        Returns
        -------
        f_var : torch.Tensor
            output covariance `(batch, outputs, outputs)`
        """
        raise NotImplementedError

    def sample(self, n_samples=100):
        """Sample from the Laplace posterior approximation, i.e.,
        \\( \\theta \\sim \\mathcal{N}(\\theta_{MAP}, P^{-1})\\).

        Parameters
        ----------
        n_samples : int, default=100
            number of samples
        """
        raise NotImplementedError

    def optimize_prior_precision(self, method='marglik', pred_type='glm', n_steps=100, lr=1e-1,
                                 init_prior_prec=1., val_loader=None, loss=get_nll,
                                 log_prior_prec_min=-4, log_prior_prec_max=4, grid_size=100,
                                 link_approx='probit', n_samples=100, verbose=False,
                                 cv_loss_with_var=False):
        """
        `optimize_prior_precision_base` from `BaseLaplace` with `pred_type` in `{'glm', 'nn'}`
        """
        assert pred_type in ['glm', 'nn']
        self.optimize_prior_precision_base(pred_type, method, n_steps, lr,
                                           init_prior_prec, val_loader, loss,
                                           log_prior_prec_min, log_prior_prec_max,
                                           grid_size, link_approx, n_samples,
                                           verbose, cv_loss_with_var)

    @property
    def posterior_precision(self):
        """Compute or return the posterior precision \\(P\\).

        Returns
        -------
        posterior_prec : torch.Tensor
        """
        raise NotImplementedError


class FullLaplace(ParametricLaplace):
    """Laplace approximation with full, i.e., dense, log likelihood Hessian approximation
    and hence posterior precision. Based on the chosen `backend` parameter, the full
    approximation can be, for example, a generalized Gauss-Newton matrix.
    Mathematically, we have \\(P \\in \\mathbb{R}^{P \\times P}\\).
    See `BaseLaplace` for the full interface.
    """
    # key to map to correct subclass of BaseLaplace, (subset of weights, Hessian structure)
    _key = ('all', 'full')

    def __init__(self, model, likelihood, sigma_noise=1., prior_precision=1.,
                 prior_mean=0., temperature=1., backend=BackPackGGN, backend_kwargs=None):
        super().__init__(model, likelihood, sigma_noise, prior_precision,
                         prior_mean, temperature, backend, backend_kwargs)
        self._posterior_scale = None

    def _init_H(self):
        self.H = torch.zeros(self.n_params, self.n_params, device=self._device)

    def _curv_closure(self, X, y, N):
        return self.backend.full(X, y, N=N)

    def fit(self, train_loader, override=True):
        self._posterior_scale = None
        return super().fit(train_loader, override=override)

    def _compute_scale(self):
        self._posterior_scale = invsqrt_precision(self.posterior_precision)

    @property
    def posterior_scale(self):
        """Posterior scale (square root of the covariance), i.e.,
        \\(P^{-\\frac{1}{2}}\\).

        Returns
        -------
        scale : torch.tensor
            `(parameters, parameters)`
        """
        if self._posterior_scale is None:
            self._compute_scale()
        return self._posterior_scale

    @property
    def posterior_covariance(self):
        """Posterior covariance, i.e., \\(P^{-1}\\).

        Returns
        -------
        covariance : torch.tensor
            `(parameters, parameters)`
        """
        scale = self.posterior_scale
        return scale @ scale.T

    @property
    def posterior_precision(self):
        """Posterior precision \\(P\\).

        Returns
        -------
        precision : torch.tensor
            `(parameters, parameters)`
        """
        self._check_H_init()
        return self._H_factor * self.H + torch.diag(self.prior_precision_diag)

    @property
    def log_det_posterior_precision(self):
        return self.posterior_precision.logdet()

    def square_norm(self, value):
        delta = value - self.mean
        return delta @ self.posterior_precision @ delta

    def functional_variance(self, Js):
        return torch.einsum('ncp,pq,nkq->nck', Js, self.posterior_covariance, Js)

    def sample(self, n_samples=100):
        dist = MultivariateNormal(loc=self.mean, scale_tril=self.posterior_scale)
        return dist.sample((n_samples,))


class KronLaplace(ParametricLaplace):
    """Laplace approximation with Kronecker factored log likelihood Hessian approximation
    and hence posterior precision.
    Mathematically, we have for each parameter group, e.g., torch.nn.Module,
    that \\P\\approx Q \\otimes H\\.
    See `BaseLaplace` for the full interface and see
    `laplace.utils.matrix.Kron` and `laplace.utils.matrix.KronDecomposed` for the structure of
    the Kronecker factors. `Kron` is used to aggregate factors by summing up and
    `KronDecomposed` is used to add the prior, a Hessian factor (e.g. temperature),
    and computing posterior covariances, marginal likelihood, etc.
    Damping can be enabled by setting `damping=True`.
    """
    # key to map to correct subclass of BaseLaplace, (subset of weights, Hessian structure)
    _key = ('all', 'kron')

    def __init__(self, model, likelihood, sigma_noise=1., prior_precision=1.,
                 prior_mean=0., temperature=1., backend=BackPackGGN, damping=False,
                 **backend_kwargs):
        self.damping = damping
        self.H_facs = None
        super().__init__(model, likelihood, sigma_noise, prior_precision,
                         prior_mean, temperature, backend, **backend_kwargs)

    def _init_H(self):
        self.H = Kron.init_from_model(self.model, self._device)

    def _curv_closure(self, X, y, N):
        return self.backend.kron(X, y, N=N)

    @staticmethod
    def _rescale_factors(kron, factor):
        for F in kron.kfacs:
            if len(F) == 2:
                F[1] *= factor
        return kron

    def fit(self, train_loader, override=True):
        if override:
            self.H_facs = None

        if self.H_facs is not None:
            n_data_old = self.n_data
            n_data_new = len(train_loader.dataset)
            self._init_H()  # re-init H non-decomposed
            # discount previous Kronecker factors to sum up properly together with new ones
            self.H_facs = self._rescale_factors(self.H_facs, n_data_old / (n_data_old + n_data_new))

        super().fit(train_loader, override=override)

        if self.H_facs is None:
            self.H_facs = self.H
        else:
            # discount new factors that were computed assuming N = n_data_new
            self.H = self._rescale_factors(self.H, n_data_new / (n_data_new + n_data_old))
            self.H_facs += self.H
        # Decompose to self.H for all required quantities but keep H_facs for further inference
        self.H = self.H_facs.decompose(damping=self.damping)

    @property
    def posterior_precision(self):
        """Kronecker factored Posterior precision \\(P\\).

        Returns
        -------
        precision : `laplace.utils.matrix.KronDecomposed`
        """
        self._check_H_init()
        return self.H * self._H_factor + self.prior_precision

    @property
    def log_det_posterior_precision(self):
        if type(self.H) is Kron:  # Fall back to diag prior
            return self.prior_precision_diag.log().sum()
        return self.posterior_precision.logdet()

    def square_norm(self, value):
        delta = value - self.mean
        if type(self.H) is Kron:  # fall back to prior
            return (delta * self.prior_precision_diag) @ delta
        return delta @ self.posterior_precision.bmm(delta, exponent=1)

    def functional_variance(self, Js):
        return self.posterior_precision.inv_square_form(Js)

    def sample(self, n_samples=100):
        samples = torch.randn(n_samples, self.n_params, device=self._device)
        samples = self.posterior_precision.bmm(samples, exponent=-0.5)
        return self.mean.reshape(1, self.n_params) + samples.reshape(n_samples, self.n_params)

    @BaseLaplace.prior_precision.setter
    def prior_precision(self, prior_precision):
        # Extend setter from Laplace to restrict prior precision structure.
        super(KronLaplace, type(self)).prior_precision.fset(self, prior_precision)
        if len(self.prior_precision) not in [1, self.n_layers]:
            raise ValueError('Prior precision for Kron either scalar or per-layer.')


class LowRankLaplace(ParametricLaplace):
    """Laplace approximation with low-rank log likelihood Hessian (approximation). 
    The low-rank matrix is represented by an eigendecomposition (vecs, values).
    Based on the chosen `backend`, either a true Hessian or, for example, GGN
    approximation could be used.
    The posterior precision is computed as
    \\( P = V diag(l) V^T + P_0.\\)
    To sample, compute the functional variance, and log determinant, algebraic tricks 
    are usedto reduce the costs of inversion to the that of a \\(K \times K\\) matrix
    if we have a rank of K.
    
    See `BaseLaplace` for the full interface.
    """
    _key = ('all', 'lowrank')
    def __init__(self, model, likelihood, sigma_noise=1, prior_precision=1, prior_mean=0, 
                 temperature=1, backend=AsdlHessian, backend_kwargs=None):
        super().__init__(model, likelihood, sigma_noise=sigma_noise, 
                         prior_precision=prior_precision, prior_mean=prior_mean, 
                         temperature=temperature, backend=backend, backend_kwargs=backend_kwargs)
    
    def _init_H(self):
        self.H = None

    @property
    def V(self):
        (U, l), prior_prec_diag = self.posterior_precision
        return U / prior_prec_diag.reshape(-1, 1)

    @property
    def Kinv(self):
        (U, l), _ = self.posterior_precision
        return torch.inverse(torch.diag(1 / l) + U.T @ self.V)

    def fit(self, train_loader, override=True):
        # override fit since output of eighessian not additive across batch
        if not override:
            # LowRankLA cannot be updated since eigenvalue representation not additive
            raise ValueError('LowRank LA does not support updating.')

        self.model.eval()
        self.mean = parameters_to_vector(self.model.parameters()).detach()

        X, _ = next(iter(train_loader))
        with torch.no_grad():
            try:
                out = self.model(X[:1].to(self._device))
            except (TypeError, AttributeError):
                out = self.model(X.to(self._device))
        self.n_outputs = out.shape[-1]
        setattr(self.model, 'output_size', self.n_outputs)

        eigenvectors, eigenvalues, loss = self.backend.eig_lowrank(train_loader)
        self.H = (eigenvectors, eigenvalues)
        self.loss = loss

        self.n_data = len(train_loader.dataset)

    @property
    def posterior_precision(self):
        """Return correctly scaled posterior precision that would be constructed
        as H[0] @ diag(H[1]) @ H[0].T + self.prior_precision_diag.

        Returns
        -------
        H : tuple(eigenvectors, eigenvalues)
            scaled self.H with temperature and loss factors.
        prior_precision_diag : torch.Tensor
            diagonal prior precision shape `parameters` to be added to H.
        """
        self._check_H_init()
        return (self.H[0], self._H_factor * self.H[1]), self.prior_precision_diag

    def functional_variance(self, Jacs):
        prior_var = torch.einsum('ncp,nkp->nck', Jacs / self.prior_precision_diag, Jacs)
        Jacs_V = torch.einsum('ncp,pl->ncl', Jacs, self.V)
        info_gain = torch.einsum('ncl,nkl->nck', Jacs_V @ self.Kinv, Jacs_V)
        return prior_var - info_gain

    def sample(self, n_samples):
        samples = torch.randn(self.n_params, n_samples)
        d = self.prior_precision_diag
        Vs = self.V * d.sqrt().reshape(-1, 1)
        VtV = Vs.T @ Vs
        Ik = torch.eye(len(VtV))
        A = torch.linalg.cholesky(VtV)
        B = torch.linalg.cholesky(VtV + Ik)
        A_inv = torch.inverse(A)
        C = torch.inverse(A_inv.T @ (B - Ik) @ A_inv)
        Kern_inv = torch.inverse(torch.inverse(C) + Vs.T @ Vs)
        dinv_sqrt = (d).sqrt().reshape(-1, 1)
        prior_sample = dinv_sqrt * samples
        gain_sample = dinv_sqrt * Vs @ Kern_inv @ (Vs.T @ samples)
        return self.mean + (prior_sample - gain_sample).T

    @property
    def log_det_posterior_precision(self):
        (U, l), prior_prec_diag = self.posterior_precision
        return l.log().sum() + prior_prec_diag.log().sum() - torch.logdet(self.Kinv)


class DiagLaplace(ParametricLaplace):
    """Laplace approximation with diagonal log likelihood Hessian approximation
    and hence posterior precision.
    Mathematically, we have \\(P \\approx \\textrm{diag}(P)\\).
    See `BaseLaplace` for the full interface.
    """
    # key to map to correct subclass of BaseLaplace, (subset of weights, Hessian structure)
    _key = ('all', 'diag')

    def _init_H(self):
        self.H = torch.zeros(self.n_params, device=self._device)

    def _curv_closure(self, X, y, N):
        return self.backend.diag(X, y, N=N)

    @property
    def posterior_precision(self):
        """Diagonal posterior precision \\(p\\).

        Returns
        -------
        precision : torch.tensor
            `(parameters)`
        """
        self._check_H_init()
        return self._H_factor * self.H + self.prior_precision_diag

    @property
    def posterior_scale(self):
        """Diagonal posterior scale \\(\\sqrt{p^{-1}}\\).

        Returns
        -------
        precision : torch.tensor
            `(parameters)`
        """
        return 1 / self.posterior_precision.sqrt()

    @property
    def posterior_variance(self):
        """Diagonal posterior variance \\(p^{-1}\\).

        Returns
        -------
        precision : torch.tensor
            `(parameters)`
        """
        return 1 / self.posterior_precision

    @property
    def log_det_posterior_precision(self):
        return self.posterior_precision.log().sum()

    def square_norm(self, value):
        delta = value - self.mean
        return delta @ (delta * self.posterior_precision)

    def functional_variance(self, Js: torch.Tensor) -> torch.Tensor:
        self._check_jacobians(Js)
        return torch.einsum('ncp,p,nkp->nck', Js, self.posterior_variance, Js)

    def sample(self, n_samples=100):
        samples = torch.randn(n_samples, self.n_params, device=self._device)
        samples = samples * self.posterior_scale.reshape(1, self.n_params)
        return self.mean.reshape(1, self.n_params) + samples


class FunctionalLaplace(BaseLaplace):
    """
    Applying the GGN (General Gauss Newton) approximation for the Hessian in the Laplace approximation of the posterior
    turns the underlying probabilistic model from a BNN into a GLM (generalized linear model).
    This GLM (in the weight space) is equivalent to a GP (in the function space), see
    [Approximate Inference Turns Deep Networks into Gaussian Processes (Khan et al., 2019)](https://arxiv.org/abs/1906.01930)

    This class implements the (approximate) GP inference through which
    we obtain the desired quantities (posterior predictive, marginal log-likelihood).
    See [Improving predictions of Bayesian neural nets via local linearization (Immer et al., 2021)](https://arxiv.org/abs/2008.08400)
    for more details.

    Note that for `likelihood='classification'`, we approximate \( L_{NN} \\) with a diagonal matrix
    ( \\( L_{NN} \\) is a block-diagonal matrix, where blocks represent Hessians of per-data-point log-likelihood w.r.t.
     neural network output \\( f \\), See Appendix [A.2.1](https://arxiv.org/abs/2008.08400) for exact definition). We
     resort to such an approximation because of the (possible) errors found in Laplace approximation for
     multiclass GP classification in Chapter 3.5 of [R&W 2006 GP book](http://www.gaussianprocess.org/gpml/),
     see the question
     [here](https://stats.stackexchange.com/questions/555183/gaussian-processes-multi-class-laplace-approximation)
     for more details. Alternatively, one could also resort to *one-vs-one* or *one-vs-rest* implementations
     for multiclass classification, however, that is not (yet) supported here.

    Parameters
    ----------
    M : int
        number of data points for Subset-of-Data (SOD) approximate GP inference.
        By default (`M=None`), all data points from train dataset are used
    diagonal_kernel : bool
        GP kernel here is product of Jacobians, which results in a \\( C \\times C\\) matrix where \\(C\\) is the output
        dimension. If `diagonal_kernel=True`, only a diagonal of a GP kernel is used. This is (somewhat) equivalent to
        assuming independent GPs across output channels.

    See `BaseLaplace` class for the full interface.
    """
    # key to map to correct subclass of BaseLaplace, (subset of weights, Hessian structure)
    _key = ('all', 'gp')

    def __init__(self, model, likelihood, M=None, sigma_noise=1., prior_precision=1.,
                 prior_mean=0., temperature=1., backend=BackPackGGN, backend_kwargs=None,
                 diagonal_kernel=False):
        assert backend in [BackPackGGN, AsdlGGN]
        super().__init__(model, likelihood, sigma_noise, prior_precision,
                         prior_mean, temperature, backend, backend_kwargs)

        self.M = M
        self.diagonal_kernel = diagonal_kernel

        self.K_MM = None
        self.Sigma_inv = None  # (K_{MM} + L_MM_inv)^{-1}
        self.train_loader = None  # needed in functional variance and marginal log likelihood
        self.batch_size = None
        self.prior_factor_sod = None
        self.mu = None  # mean in the scatter term of the log marginal likelihood
        self.L = None

        # MAP estimate of NN parameters (used in regression marginal likelihood)
        self.map_estimate = parameters_to_vector(self.model.parameters()).detach()

    def _init_K_MM(self):
        if self.diagonal_kernel:
            self.K_MM = [torch.zeros(size=(self.M, self.M), device=self._device) for _ in range(self.n_outputs)]
        else:
            self.K_MM = torch.zeros(size=(self.M * self.n_outputs, self.M * self.n_outputs), device=self._device)

    def _init_Sigma_inv(self):
        if self.diagonal_kernel:
            self.Sigma_inv = [torch.zeros(size=(self.M, self.M), device=self._device) for _ in range(self.n_outputs)]
        else:
            self.Sigma_inv = torch.zeros(size=(self.M * self.n_outputs, self.M * self.n_outputs), device=self._device)

    def _curv_closure(self, X, y):
        return self.backend.gp_quantities(X, y, self._H_factor)

    def _store_K_batch(self, K_batch, i, j):
        if self.diagonal_kernel:
            for c in range(self.n_outputs):
                self.K_MM[c][i * self.batch_size:min((i + 1) * self.batch_size, self.M),
                j * self.batch_size:min((j + 1) * self.batch_size, self.M)] = K_batch[:, :, c]
                if i != j:
                    self.K_MM[c][j * self.batch_size:min((j + 1) * self.batch_size, self.M),
                    i * self.batch_size:min((i + 1) * self.batch_size, self.M)] = torch.transpose(K_batch[:, :, c], 0,
                                                                                                  1)
        else:
            bC = self.batch_size * self.n_outputs
            MC = self.M * self.n_outputs
            self.K_MM[i * bC:min((i + 1) * bC, MC), j * bC:min((j + 1) * bC, MC)] = K_batch
            if i != j:
                self.K_MM[j * bC:min((j + 1) * bC, MC), i * bC:min((i + 1) * bC, MC)] = torch.transpose(K_batch, 0, 1)

    def _build_L(self, lambdas):
        L_diag = torch.diagonal(torch.cat(lambdas, dim=0), dim1=-2, dim2=-1).reshape(-1)
        if self.diagonal_kernel:
            return [L_diag[i::self.n_outputs] for i in range(self.n_outputs)]
        else:
            return L_diag

    def _build_Sigma_inv(self):
        if self.diagonal_kernel:
            return [torch.linalg.cholesky(self.K_MM[c] + torch.diag(1. / lambda_c)) for c, lambda_c in
                    enumerate(self.L)]
        else:
            return torch.linalg.cholesky(self.K_MM + torch.diag(1 / self.L))

    def _get_SoD_data_loader(self, train_loader: DataLoader, seed: int = 0) -> DataLoader:
        """
        Subset-of-Datapoints data loader
        """
        np.random.seed(seed)
        return DataLoader(dataset=train_loader.dataset, batch_size=train_loader.batch_size,
                          sampler=SoDSampler(N=len(train_loader.dataset), M=self.M), shuffle=False)

    def fit(self, train_loader):
        """Fit the Laplace approximation of a GP posterior.

        Parameters
        ----------
        train_loader : torch.data.utils.DataLoader
            `train_loader.dataset` needs to be set to access \\(N\\), size of the data set
            `train_loader.batch_size` needs to be set to access \\(b\\) batch_size
        """

        X, _ = next(iter(train_loader))
        with torch.no_grad():
            self.n_outputs = self.model(X[:1].to(self._device)).shape[-1]
        setattr(self.model, 'output_size', self.n_outputs)
        self.batch_size = train_loader.batch_size

        if self.likelihood == 'regression' and self.n_outputs > 1 and self.diagonal_kernel:
            warnings.warn('Using FunctionalLaplace with the diagonal approximation of a GP kernel is not recommended '
                          'in the case of multivariate regression. Predictive variance will likely be overestimated.')

        self.model.eval()

        N = len(train_loader.dataset)
        self.n_data = N
        if self.M is None:  # by default, all training data points are used for GP inference
            self.M = N
        train_loader = self._get_SoD_data_loader(train_loader)
        self.train_loader = train_loader
        self.prior_factor_sod = self.M / self.n_data

        self._init_K_MM()
        self._init_Sigma_inv()

        f, lambdas, mu = [], [], []
        for i, (X, y) in enumerate(train_loader):
            X, y = X.to(self._device), y.to(self._device)
            loss_batch, Js_batch, f_batch, lambdas_batch = self._curv_closure(X, y)
            self.loss += loss_batch
            lambdas.append(lambdas_batch)
            f.append(f_batch)
            mu.append(self._mean_scatter_term_batch(Js_batch, f_batch, y))  # needed for marginal likelihood
            for j, (X2, y2) in enumerate(train_loader):
                if j >= i:
                    X2 = X2.to(self._device)
                    K_batch = self._kernel_batch(Js_batch, X2)
                    self._store_K_batch(K_batch, i, j)

        self.L = self._build_L(lambdas)
        self.Sigma_inv = self._build_Sigma_inv()
        self.mu = torch.cat(mu, dim=0)

    def __call__(self, x, pred_type='gp', link_approx='probit', n_samples=100):
        if pred_type not in ['gp']:
            raise ValueError('Only gp supported as prediction type.')

        f_mu, f_var = self.gp_posterior(x)
        # regression
        if self.likelihood == 'regression':
            return f_mu, f_var
        # classification
        return self._classification_predictive(f_mu, f_var, link_approx, n_samples)

    def predictive_samples(self, x, n_samples=100):
        """Sample from the posterior predictive on input data `x`.

        Parameters
        ----------
        x : torch.Tensor
            input data `(batch_size, input_shape)`

        n_samples : int
            number of samples

        Returns
        -------
        samples : torch.Tensor
            samples `(n_samples, batch_size, output_shape)`
        """

        f_mu, f_var = self.gp_posterior(x)
        assert f_var.shape == torch.Size([f_mu.shape[0], f_mu.shape[1], f_mu.shape[1]])
        dist = MultivariateNormal(f_mu, f_var)
        samples = dist.sample((n_samples,))
        if self.likelihood == 'regression':
            return samples
        return torch.softmax(samples, dim=-1)

    def gp_posterior(self, X_star):
        """
        \\(q(f_* | x_*, \mathcal{D}) = \mathcal{N} (f_*, \Sigma_*) \\), where
        \\(\Sigma_* =  K_{**} - K_{*M} (K_{MM}+ L_{MM}^{-1})^{-1} K_{M*}\\)

        See eq. A.6 in [Improving predictions of Bayesian neural nets via local linearization](https://arxiv.org/abs/2008.08400)

        Parameters
        ----------
        X_star : torch.Tensor
            test data points \\(X_* \in \mathbb{R}^{N_{test} \\times C} \\)

        Returns
        -------
        f_mu : torch.Tensor
            mean of the GP posterior distribution
        f_var: torch.Tensor
            variance of the GP posterior distribution


        """
        Js, f_mu = self._jacobians(X_star)
        f_var = self._gp_posterior_variance(Js, X_star)
        if self.diagonal_kernel:
            f_var = torch.diag_embed(f_var)
        return f_mu.detach(), f_var.detach()

    def _gp_posterior_variance(self, Js_star, X_star):
        """
        GP posterior variance: \\( k_{**} - K_{*M} (K_{MM}+ L_{MM}^{-1})^{-1} K_{M*}\\)

        Parameters
        ----------
        Js_star : torch.Tensor
            Jacobians of test data points
        X_star : torch.Tensor
            test data points \\(X \in \mathbb{R}^{N_{test} \\times C} \\)
        """

        K_star = self._kernel_star(Js_star, X_star)

        K_M_star = []
        for X_batch, _ in self.train_loader:
            K_M_star_batch = self._kernel_batch_star(Js_star, X_batch)
            K_M_star.append(K_M_star_batch)

        f_var = K_star - self._build_K_star_M(K_M_star)
        return f_var

    def _build_K_star_M(self, K_M_star):
        K_M_star = torch.cat(K_M_star, dim=1)
        if self.diagonal_kernel:
            prods = []
            for c in range(self.n_outputs):
                v = torch.squeeze(torch.linalg.solve(self.Sigma_inv[c], K_M_star[:, :, c].unsqueeze(2)), 2)
                prod = torch.einsum('bm,bm->b', v, v)
                prods.append(prod.unsqueeze(1))
            prods = torch.cat(prods, dim=1)
            return prods

        else:
            # in the reshape below we go from (N_test, M, C, C) to (N_test, M*C, C)
            K_M_star = K_M_star.reshape(K_M_star.shape[0], -1, K_M_star.shape[-1])
            v = torch.linalg.solve(self.Sigma_inv, K_M_star)
            return torch.einsum('bcm,bcn->bmn', v, v)

    def log_marginal_likelihood(self, prior_precision=None, sigma_noise=None):
        """Compute the approximation to the log marginal likelihood subject

        Requires that the Laplace approximation has been fit before.
        The resulting torch.Tensor is differentiable in `prior_precision` and
        `sigma_noise` if these have gradients enabled.
        By passing `prior_precision` or `sigma_noise`, the current value is
        overwritten. This is useful for iterating on the log marginal likelihood.

        Parameters
        ----------
        prior_precision : torch.Tensor, optional
            prior precision if should be changed from current `prior_precision` value
        sigma_noise : [type], optional
            observation noise standard deviation if should be changed

        Returns
        -------
        log_marglik : torch.Tensor
        """

        # update prior precision (useful when iterating on marglik)
        if prior_precision is not None:
            self.prior_precision = prior_precision

        # update sigma_noise (useful when iterating on marglik)
        if sigma_noise is not None:
            if self.likelihood != 'regression':
                raise ValueError('Can only change sigma_noise for regression.')
            self.sigma_noise = sigma_noise

        self.fit(self.train_loader)
        if self.likelihood == 'classification':
            if not self.diagonal_kernel:
                warnings.warn('Classification log marginal likelihood is not well-defined without the assumption on '
                              'independent GP kernels.')
            return self.log_likelihood - 0.5 * (self.scatter_lml + self.log_det_K)
        elif self.likelihood == 'regression':
            return - 0.5 * (self.log_det_K + self.scatter_lml + self.M * self.n_outputs * np.log(2 * np.pi))

    @property
    def log_det_K(self):
        """
        Computes log determinant term in GP marginal likelihood

        For `classification` we use eq. (3.44) from Chapter 3.5 from
        [GP book R&W 2006](http://www.gaussianprocess.org/gpml/chapters/) with
        (note that we always use diagonal approximation \\(D\\) of the Hessian of log likelihood w.r.t. \\(f\\)):

        log determinant term := \\( \log | I + D^{1/2}K D^{1/2} | \\)

        For `regression`, we use ["standard" GP marginal likelihood](https://stats.stackexchange.com/questions/280105/log-marginal-likelihood-for-gaussian-process):

        log determinant term := \\( \log | K + \\sigma_2 I | \\)
        """
        if self.likelihood == "regression":
            if self.diagonal_kernel:
                log_det = 0.
                for c in range(self.n_outputs):
                    log_det += torch.logdet(
                        self.K_MM[c] + torch.eye(n=self.K_MM[c].shape[0]) * self.sigma_noise.square())
                return log_det
            else:
                return torch.logdet(self.K_MM + torch.eye(n=self.K_MM.shape[0]) * self.sigma_noise.square())
        else:
            if self.diagonal_kernel:
                log_det = 0.
                for c in range(self.n_outputs):
                    W = torch.sqrt(self.L[c])
                    log_det += torch.logdet(W[:, None] * self.K_MM[c] * W + torch.eye(n=self.K_MM[c].shape[0]))
                return log_det
            else:
                W = torch.sqrt(self.L)
                return torch.logdet(W[:, None] * self.K_MM * W + torch.eye(n=self.K_MM.shape[0]))

    @property
    def scatter_lml(self, eps=0.001):
        """
        Compute scatter term in GP log marginal likelihood.

        For `classification` we use eq. (3.44) from Chapter 3.5 from
        [GP book R&W 2006](http://www.gaussianprocess.org/gpml/chapters/) with \\(\hat{f} = f \\):

        scatter term := \\( f K^{-1} f^{T} \\)

        For `regression`, we use ["standard" GP marginal likelihood](https://stats.stackexchange.com/questions/280105/log-marginal-likelihood-for-gaussian-process):

        scatter term := \\( (y - m)K^{-1}(y -m )^T \\),
        where \\( m \\) is the mean of the GP prior, which in our case corresponds to
        \\( m := f + J (\\theta - \\theta_{MAP}) \\)

        """
        if self.likelihood == "regression":
            noise = self.sigma_noise.square()
        else:
            noise = eps
        if self.diagonal_kernel:
            scatter = 0.
            for c in range(self.n_outputs):
                K_inv = torch.inverse(self.K_MM[c] + torch.eye(n=self.K_MM[c].shape[0]) * noise)
                scatter += torch.dot(self.mu[:, c], torch.matmul(K_inv, self.mu[:, c]))
        else:
            K_inv = torch.inverse(self.K_MM + torch.eye(n=self.K_MM.shape[0]) * noise)
            scatter = torch.dot(self.mu.reshape(-1), torch.matmul(K_inv, self.mu.reshape(-1)))

        return scatter

    def optimize_prior_precision(self, method='marglik', n_steps=100, lr=1e-1,
                                 init_prior_prec=1., val_loader=None, loss=get_nll,
                                 log_prior_prec_min=-4, log_prior_prec_max=4, grid_size=100,
                                 pred_type='gp', link_approx='probit', n_samples=100,
                                 verbose=False):
        """
        `optimize_prior_precision_base` from `BaseLaplace` with `pred_type='GP'`
        """
        assert pred_type == 'gp'
        self.optimize_prior_precision_base(pred_type, method, n_steps, lr,
                                           init_prior_prec, val_loader, loss,
                                           log_prior_prec_min, log_prior_prec_max,
                                           grid_size, link_approx, n_samples,
                                           verbose)

    def _kernel_batch(self, jacobians, batch):
        """
        Compute K_bb, which is part of K_MM kernel matrix.

        Parameters
        ----------
        jacobians : torch.Tensor (b, C, P)
        batch : torch.Tensor (b, C)

        Returns
        -------
        kernel : torch.tensor
            K_bb with shape (b * C, b * C)
        """
        jacobians_2, _ = self._jacobians(batch)
        P = jacobians.shape[-1]  # nr model params
        prior = self.prior_factor_sod / self.prior_precision_diag
        if self.diagonal_kernel:
            kernel = torch.einsum('bcp,ecp->bec', jacobians, jacobians_2 * prior)
        else:
            kernel = torch.einsum('ap,p,bp->ab', jacobians.reshape(-1, P), prior, jacobians_2.reshape(-1, P))
        return kernel

    def _kernel_star(self, jacobians, batch):
        """
        Compute K_star_star kernel matrix.

        Parameters
        ----------
        jacobians : torch.Tensor (b, C, P)
        batch : torch.Tensor (b, C)

        Returns
        -------
        kernel : torch.tensor
            K_star with shape (b, C, C)

        """
        jacobians_2, _ = self._jacobians(batch)
        prior = self.prior_factor_sod / self.prior_precision_diag
        if self.diagonal_kernel:
            kernel = torch.einsum('bcp,bcp->bc', jacobians, jacobians_2 * prior)
        else:
            kernel = torch.einsum('bcp,p,bep->bce', jacobians, prior, jacobians_2)
        return kernel

    def _kernel_batch_star(self, jacobians, batch):
        """
        Compute K_b_star, which is a part of K_M_star kernel matrix.

        Parameters
        ----------
        jacobians : torch.Tensor (b1, C, P)
        batch : torch.Tensor (b2, C)

        Returns
        -------
        kernel : torch.tensor
            K_batch_star with shape (b1, b2, C, C)
        """
        jacobians_2, _ = self._jacobians(batch)
        prior = self.prior_factor_sod / self.prior_precision_diag
        if self.diagonal_kernel:
            kernel = torch.einsum('bcp,ecp->bec', jacobians, jacobians_2 * prior)
        else:
            kernel = torch.einsum('bcp,p,dep->bdce', jacobians, prior, jacobians_2)
        return kernel

    def _jacobians(self, X):
        """
        A wrapper function to compute jacobians - this enables reusing same kernel methods (kernel_batch etc.)
        in FunctionalLaplace and FunctionalLLLaplace by simply overwriting this method instead of all kernel methods.
        """
        return self.backend.jacobians(self.model, X)

    def _mean_scatter_term_batch(self, Js, f, y):
        """
        Compute mean vector in the scatter term in the log marginal likelihood

        See `scatter_lml` property above for the exact equations of mean vectors in scatter terms for
        both types of likelihood (regression, classification).

        Parameters
        ----------
        Js : torch.tensor
              Jacobians (batch, output_shape, parameters)
        f : torch.tensor
              NN output (batch, output_shape)
        y: torch.tensor
              data labels (batch, output_shape)

        Returns
        -------
        mu : torch.tensor
            K_batch_star with shape (batch, output_shape)
        """

        if self.likelihood == 'regression':
            return y - (f + torch.einsum('bcp,p->bc', Js, self.prior_mean - self.map_estimate))
        elif self.likelihood == "classification":
            return f<|MERGE_RESOLUTION|>--- conflicted
+++ resolved
@@ -6,20 +6,12 @@
 from torch.distributions import MultivariateNormal, Dirichlet, Normal
 from torch.utils.data import DataLoader
 
-<<<<<<< HEAD
-from laplace.utils import parameters_per_layer, invsqrt_precision, get_nll, validate, SoDSampler
-from laplace.matrix import Kron
-from laplace.curvature import BackPackGGN, BackPackEF, AsdlGGN, AsdlEF
-
-__all__ = ['BaseLaplace', 'FullLaplace', 'KronLaplace', 'DiagLaplace', 'ParametricLaplace', 'FunctionalLaplace']
-=======
-from laplace.utils import parameters_per_layer, invsqrt_precision, get_nll, validate, Kron
-from laplace.curvature import BackPackGGN, AsdlHessian
-
-
-__all__ = ['BaseLaplace', 'ParametricLaplace',
+from laplace.utils import parameters_per_layer, invsqrt_precision, get_nll, validate, Kron, SoDSampler
+from laplace.curvature import BackPackGGN, AsdlHessian, AsdlGGN
+
+
+__all__ = ['BaseLaplace', 'ParametricLaplace', 'FunctionalLaplace',
            'FullLaplace', 'KronLaplace', 'DiagLaplace', 'LowRankLaplace']
->>>>>>> 556475cb
 
 
 class BaseLaplace:
@@ -393,12 +385,8 @@
                  prior_mean=0., temperature=1., backend=BackPackGGN, backend_kwargs=None):
         super().__init__(model, likelihood, sigma_noise, prior_precision,
                          prior_mean, temperature, backend, backend_kwargs)
-<<<<<<< HEAD
-
-        try:
-=======
+
         if not hasattr(self, 'H'):
->>>>>>> 556475cb
             self._init_H()
             # posterior mean/mode
             self.mean = self.prior_mean
@@ -1524,7 +1512,7 @@
         A wrapper function to compute jacobians - this enables reusing same kernel methods (kernel_batch etc.)
         in FunctionalLaplace and FunctionalLLLaplace by simply overwriting this method instead of all kernel methods.
         """
-        return self.backend.jacobians(self.model, X)
+        return self.backend.jacobians(X)
 
     def _mean_scatter_term_batch(self, Js, f, y):
         """
