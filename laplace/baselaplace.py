--- conflicted
+++ resolved
@@ -6,14 +6,8 @@
 from torch.distributions import MultivariateNormal, Dirichlet, Normal
 from torch.utils.data import DataLoader
 
-<<<<<<< HEAD
-from laplace.utils import parameters_per_layer, invsqrt_precision, get_nll, validate, Kron, SoDSampler
+from laplace.utils import parameters_per_layer, invsqrt_precision, get_nll, validate, Kron, SoDSampler, normal_samples
 from laplace.curvature import BackPackGGN, AsdlHessian, AsdlGGN
-=======
-from laplace.utils import (parameters_per_layer, invsqrt_precision, 
-                           get_nll, validate, Kron, normal_samples)
-from laplace.curvature import AsdlGGN, BackPackGGN, AsdlHessian
->>>>>>> e94a000a
 
 
 __all__ = ['BaseLaplace', 'ParametricLaplace', 'FunctionalLaplace',
@@ -597,8 +591,6 @@
         if pred_type not in ['glm', 'nn']:
             raise ValueError('Only glm and nn supported as prediction types.')
 
-<<<<<<< HEAD
-=======
         if link_approx not in ['mc', 'probit', 'bridge', 'bridge_norm']:
             raise ValueError(f'Unsupported link approximation {link_approx}.')
 
@@ -609,16 +601,12 @@
             if not isinstance(generator, torch.Generator) or generator.device != x.device:
                 raise ValueError('Invalid random generator (check type and device).')
 
->>>>>>> e94a000a
         if pred_type == 'glm':
             f_mu, f_var = self._glm_predictive_distribution(x)
             # regression
             if self.likelihood == 'regression':
                 return f_mu, f_var
             # classification
-<<<<<<< HEAD
-            return self._classification_predictive(f_mu, f_var, link_approx, n_samples)
-=======
             if link_approx == 'mc':
                 return self.predictive_samples(x, pred_type='glm', n_samples=n_samples, 
                                                diagonal_output=diagonal_output).mean(dim=0)
@@ -643,7 +631,6 @@
                 sum_exp = torch.exp(-f_mu).sum(dim=1).unsqueeze(-1)
                 alpha = (1 - 2/K + f_mu.exp() / K**2 * sum_exp) / f_var_diag
                 return torch.nan_to_num(alpha / alpha.sum(dim=1).unsqueeze(-1), nan=1.0)
->>>>>>> e94a000a
         else:
             samples = self._nn_predictive_samples(x, n_samples)
             if self.likelihood == 'regression':
