--- conflicted
+++ resolved
@@ -1,16 +1,13 @@
 import warnings
 from collections.abc import MutableMapping
 from math import log, pi, sqrt
-<<<<<<< HEAD
 from typing import Any, Callable
-=======
->>>>>>> fddcf55b
 
 import numpy as np
 import torch
 import torchmetrics as tm
 import tqdm
-<<<<<<< HEAD
+
 from torch import nn
 from torch.distributions import MultivariateNormal
 from torch.nn.utils import parameters_to_vector, vector_to_parameters
@@ -26,15 +23,6 @@
                            normal_samples, validate)
 from laplace.utils.enums import (Likelihood, LinkApprox, PredType,
                                  PriorStructure, TuningMethod)
-=======
-from torch.nn.utils import parameters_to_vector, vector_to_parameters
-
-from laplace.curvature import CurvlinopsGGN
-from laplace.curvature.asdfghjkl import AsdfghjklHessian
-from laplace.curvature.curvlinops import CurvlinopsEF
-from laplace.utils import (Kron, RunningNLLMetric, fix_prior_prec_structure,
-                           invsqrt_precision, normal_samples, validate)
->>>>>>> fddcf55b
 
 __all__ = [
     'BaseLaplace',
