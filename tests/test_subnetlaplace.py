--- conflicted
+++ resolved
@@ -10,18 +10,6 @@
 from laplace import DiagSubnetLaplace, FullSubnetLaplace, Laplace, SubnetLaplace
 from laplace.baselaplace import DiagLaplace
 from laplace.utils import (
-<<<<<<< HEAD
-    SubnetMask,
-    RandomSubnetMask,
-    LargestMagnitudeSubnetMask,
-    LargestVarianceDiagLaplaceSubnetMask,
-    LargestVarianceSWAGSubnetMask,
-    ParamNameSubnetMask,
-    ModuleNameSubnetMask,
-    LastLayerSubnetMask,
-)
-
-=======
     LargestMagnitudeSubnetMask,
     LargestVarianceDiagLaplaceSubnetMask,
     LargestVarianceSWAGSubnetMask,
@@ -31,7 +19,6 @@
     RandomSubnetMask,
     SubnetMask,
 )
->>>>>>> 2aade442
 
 torch.manual_seed(240)
 torch.set_default_tensor_type(torch.DoubleTensor)
@@ -84,38 +71,22 @@
     subnetmask.select()
 
     # subnet Laplace with full Hessian should work
-<<<<<<< HEAD
-    hessian_structure = 'full'
-    lap = Laplace(
-        model,
-        likelihood=likelihood,
-        subset_of_weights='subnetwork',
-=======
     hessian_structure = "full"
     lap = Laplace(
         model,
         likelihood=likelihood,
         subset_of_weights="subnetwork",
->>>>>>> 2aade442
         subnetwork_indices=subnetmask.indices,
         hessian_structure=hessian_structure,
     )
     assert isinstance(lap, FullSubnetLaplace)
 
     # subnet Laplace with diagonal Hessian should work
-<<<<<<< HEAD
-    hessian_structure = 'diag'
-    lap = Laplace(
-        model,
-        likelihood=likelihood,
-        subset_of_weights='subnetwork',
-=======
     hessian_structure = "diag"
     lap = Laplace(
         model,
         likelihood=likelihood,
         subset_of_weights="subnetwork",
->>>>>>> 2aade442
         subnetwork_indices=subnetmask.indices,
         hessian_structure=hessian_structure,
     )
@@ -126,11 +97,7 @@
         lap = Laplace(
             model,
             likelihood=likelihood,
-<<<<<<< HEAD
-            subset_of_weights='subnetwork',
-=======
-            subset_of_weights="subnetwork",
->>>>>>> 2aade442
+            subset_of_weights="subnetwork",
             hessian_structure=hessian_structure,
         )
 
@@ -140,39 +107,23 @@
         lap = Laplace(
             model,
             likelihood=likelihood,
-<<<<<<< HEAD
-            subset_of_weights='subnetwork',
+            subset_of_weights="subnetwork",
             subnetwork_indices=subnetmask.indices,
             hessian_structure=hessian_structure,
         )
-    hessian_structure = 'lowrank'
-=======
+    hessian_structure = "lowrank"
+    with pytest.raises(ValueError):
+        lap = Laplace(
+            model,
+            likelihood=likelihood,
             subset_of_weights="subnetwork",
             subnetwork_indices=subnetmask.indices,
             hessian_structure=hessian_structure,
         )
-    hessian_structure = "lowrank"
->>>>>>> 2aade442
-    with pytest.raises(ValueError):
-        lap = Laplace(
-            model,
-            likelihood=likelihood,
-<<<<<<< HEAD
-            subset_of_weights='subnetwork',
-=======
-            subset_of_weights="subnetwork",
->>>>>>> 2aade442
-            subnetwork_indices=subnetmask.indices,
-            hessian_structure=hessian_structure,
-        )
 
 
 @pytest.mark.parametrize(
-<<<<<<< HEAD
-    'likelihood,hessian_structure', product(likelihoods, hessian_structures)
-=======
     "likelihood,hessian_structure", product(likelihoods, hessian_structures)
->>>>>>> 2aade442
 )
 def test_subnet_laplace_large_init(large_model, likelihood, hessian_structure):
     # use random subnet mask for this test
@@ -185,11 +136,7 @@
     lap = Laplace(
         large_model,
         likelihood=likelihood,
-<<<<<<< HEAD
-        subset_of_weights='subnetwork',
-=======
         subset_of_weights="subnetwork",
->>>>>>> 2aade442
         subnetwork_indices=subnetmask.indices,
         hessian_structure=hessian_structure,
     )
@@ -204,20 +151,12 @@
 
 
 @pytest.mark.parametrize(
-<<<<<<< HEAD
-    'likelihood,hessian_structure', product(likelihoods, hessian_structures)
-=======
     "likelihood,hessian_structure", product(likelihoods, hessian_structures)
->>>>>>> 2aade442
 )
 def test_custom_subnetwork_indices(
     model, likelihood, class_loader, reg_loader, hessian_structure
 ):
-<<<<<<< HEAD
-    loader = class_loader if likelihood == 'classification' else reg_loader
-=======
     loader = class_loader if likelihood == "classification" else reg_loader
->>>>>>> 2aade442
 
     # subnetwork indices that are None should raise an error
     subnetwork_indices = None
@@ -225,11 +164,7 @@
         lap = Laplace(
             model,
             likelihood=likelihood,
-<<<<<<< HEAD
-            subset_of_weights='subnetwork',
-=======
-            subset_of_weights="subnetwork",
->>>>>>> 2aade442
+            subset_of_weights="subnetwork",
             subnetwork_indices=subnetwork_indices,
             hessian_structure=hessian_structure,
         )
@@ -240,11 +175,7 @@
         lap = Laplace(
             model,
             likelihood=likelihood,
-<<<<<<< HEAD
-            subset_of_weights='subnetwork',
-=======
-            subset_of_weights="subnetwork",
->>>>>>> 2aade442
+            subset_of_weights="subnetwork",
             subnetwork_indices=subnetwork_indices,
             hessian_structure=hessian_structure,
         )
@@ -255,11 +186,7 @@
         lap = Laplace(
             model,
             likelihood=likelihood,
-<<<<<<< HEAD
-            subset_of_weights='subnetwork',
-=======
-            subset_of_weights="subnetwork",
->>>>>>> 2aade442
+            subset_of_weights="subnetwork",
             subnetwork_indices=subnetwork_indices,
             hessian_structure=hessian_structure,
         )
@@ -270,11 +197,7 @@
         lap = Laplace(
             model,
             likelihood=likelihood,
-<<<<<<< HEAD
-            subset_of_weights='subnetwork',
-=======
-            subset_of_weights="subnetwork",
->>>>>>> 2aade442
+            subset_of_weights="subnetwork",
             subnetwork_indices=subnetwork_indices,
             hessian_structure=hessian_structure,
         )
@@ -285,11 +208,7 @@
         lap = Laplace(
             model,
             likelihood=likelihood,
-<<<<<<< HEAD
-            subset_of_weights='subnetwork',
-=======
-            subset_of_weights="subnetwork",
->>>>>>> 2aade442
+            subset_of_weights="subnetwork",
             subnetwork_indices=subnetwork_indices,
             hessian_structure=hessian_structure,
         )
@@ -300,11 +219,7 @@
         lap = Laplace(
             model,
             likelihood=likelihood,
-<<<<<<< HEAD
-            subset_of_weights='subnetwork',
-=======
-            subset_of_weights="subnetwork",
->>>>>>> 2aade442
+            subset_of_weights="subnetwork",
             subnetwork_indices=subnetwork_indices,
             hessian_structure=hessian_structure,
         )
@@ -315,11 +230,7 @@
         lap = Laplace(
             model,
             likelihood=likelihood,
-<<<<<<< HEAD
-            subset_of_weights='subnetwork',
-=======
-            subset_of_weights="subnetwork",
->>>>>>> 2aade442
+            subset_of_weights="subnetwork",
             subnetwork_indices=subnetwork_indices,
             hessian_structure=hessian_structure,
         )
@@ -330,11 +241,7 @@
         lap = Laplace(
             model,
             likelihood=likelihood,
-<<<<<<< HEAD
-            subset_of_weights='subnetwork',
-=======
-            subset_of_weights="subnetwork",
->>>>>>> 2aade442
+            subset_of_weights="subnetwork",
             subnetwork_indices=subnetwork_indices,
             hessian_structure=hessian_structure,
         )
@@ -345,11 +252,7 @@
         lap = Laplace(
             model,
             likelihood=likelihood,
-<<<<<<< HEAD
-            subset_of_weights='subnetwork',
-=======
-            subset_of_weights="subnetwork",
->>>>>>> 2aade442
+            subset_of_weights="subnetwork",
             subnetwork_indices=subnetwork_indices,
             hessian_structure=hessian_structure,
         )
@@ -360,11 +263,7 @@
         lap = Laplace(
             model,
             likelihood=likelihood,
-<<<<<<< HEAD
-            subset_of_weights='subnetwork',
-=======
-            subset_of_weights="subnetwork",
->>>>>>> 2aade442
+            subset_of_weights="subnetwork",
             subnetwork_indices=subnetwork_indices,
             hessian_structure=hessian_structure,
         )
@@ -375,11 +274,7 @@
         lap = Laplace(
             model,
             likelihood=likelihood,
-<<<<<<< HEAD
-            subset_of_weights='subnetwork',
-=======
-            subset_of_weights="subnetwork",
->>>>>>> 2aade442
+            subset_of_weights="subnetwork",
             subnetwork_indices=subnetwork_indices,
             hessian_structure=hessian_structure,
         )
@@ -390,11 +285,7 @@
         lap = Laplace(
             model,
             likelihood=likelihood,
-<<<<<<< HEAD
-            subset_of_weights='subnetwork',
-=======
-            subset_of_weights="subnetwork",
->>>>>>> 2aade442
+            subset_of_weights="subnetwork",
             subnetwork_indices=subnetwork_indices,
             hessian_structure=hessian_structure,
         )
@@ -405,11 +296,7 @@
         lap = Laplace(
             model,
             likelihood=likelihood,
-<<<<<<< HEAD
-            subset_of_weights='subnetwork',
-=======
-            subset_of_weights="subnetwork",
->>>>>>> 2aade442
+            subset_of_weights="subnetwork",
             subnetwork_indices=subnetwork_indices,
             hessian_structure=hessian_structure,
         )
@@ -420,11 +307,7 @@
         lap = Laplace(
             model,
             likelihood=likelihood,
-<<<<<<< HEAD
-            subset_of_weights='subnetwork',
-=======
-            subset_of_weights="subnetwork",
->>>>>>> 2aade442
+            subset_of_weights="subnetwork",
             subnetwork_indices=subnetwork_indices,
             hessian_structure=hessian_structure,
         )
@@ -435,11 +318,7 @@
         lap = Laplace(
             model,
             likelihood=likelihood,
-<<<<<<< HEAD
-            subset_of_weights='subnetwork',
-=======
-            subset_of_weights="subnetwork",
->>>>>>> 2aade442
+            subset_of_weights="subnetwork",
             subnetwork_indices=subnetwork_indices,
             hessian_structure=hessian_structure,
         )
@@ -449,11 +328,7 @@
     lap = Laplace(
         model,
         likelihood=likelihood,
-<<<<<<< HEAD
-        subset_of_weights='subnetwork',
-=======
         subset_of_weights="subnetwork",
->>>>>>> 2aade442
         subnetwork_indices=subnetwork_indices,
         hessian_structure=hessian_structure,
     )
@@ -468,21 +343,13 @@
 
 
 @pytest.mark.parametrize(
-<<<<<<< HEAD
-    'subnetwork_mask,likelihood,hessian_structure',
-=======
     "subnetwork_mask,likelihood,hessian_structure",
->>>>>>> 2aade442
     product(score_based_subnet_masks, likelihoods, hessian_structures),
 )
 def test_score_based_subnet_masks(
     model, likelihood, subnetwork_mask, class_loader, reg_loader, hessian_structure
 ):
-<<<<<<< HEAD
-    loader = class_loader if likelihood == 'classification' else reg_loader
-=======
     loader = class_loader if likelihood == "classification" else reg_loader
->>>>>>> 2aade442
     model_params = parameters_to_vector(model.parameters())
 
     # set subnetwork mask arguments
@@ -531,11 +398,7 @@
     lap = Laplace(
         model,
         likelihood=likelihood,
-<<<<<<< HEAD
-        subset_of_weights='subnetwork',
-=======
         subset_of_weights="subnetwork",
->>>>>>> 2aade442
         subnetwork_indices=subnetmask.indices,
         hessian_structure=hessian_structure,
     )
@@ -559,32 +422,20 @@
 
 
 @pytest.mark.parametrize(
-<<<<<<< HEAD
-    'subnetwork_mask,likelihood,hessian_structure',
-=======
     "subnetwork_mask,likelihood,hessian_structure",
->>>>>>> 2aade442
     product(layer_subnet_masks, likelihoods, hessian_structures),
 )
 def test_layer_subnet_masks(
     model, likelihood, subnetwork_mask, class_loader, reg_loader, hessian_structure
 ):
-<<<<<<< HEAD
-    loader = class_loader if likelihood == 'classification' else reg_loader
-=======
     loader = class_loader if likelihood == "classification" else reg_loader
->>>>>>> 2aade442
     subnetmask_kwargs = dict(model=model)
 
     # fit last-layer Laplace model
     lllap = Laplace(
         model,
         likelihood=likelihood,
-<<<<<<< HEAD
-        subset_of_weights='last_layer',
-=======
         subset_of_weights="last_layer",
->>>>>>> 2aade442
         hessian_structure=hessian_structure,
     )
     lllap.fit(loader)
@@ -623,11 +474,7 @@
         lap = Laplace(
             model,
             likelihood=likelihood,
-<<<<<<< HEAD
-            subset_of_weights='subnetwork',
-=======
-            subset_of_weights="subnetwork",
->>>>>>> 2aade442
+            subset_of_weights="subnetwork",
             subnetwork_indices=subnetmask.indices,
             hessian_structure=hessian_structure,
         )
@@ -648,11 +495,7 @@
         lap = Laplace(
             model,
             likelihood=likelihood,
-<<<<<<< HEAD
-            subset_of_weights='subnetwork',
-=======
-            subset_of_weights="subnetwork",
->>>>>>> 2aade442
+            subset_of_weights="subnetwork",
             subnetwork_indices=subnetmask.indices,
             hessian_structure=hessian_structure,
         )
@@ -686,11 +529,7 @@
         lap = Laplace(
             model,
             likelihood=likelihood,
-<<<<<<< HEAD
-            subset_of_weights='subnetwork',
-=======
-            subset_of_weights="subnetwork",
->>>>>>> 2aade442
+            subset_of_weights="subnetwork",
             subnetwork_indices=subnetmask.indices,
             hessian_structure=hessian_structure,
         )
@@ -711,11 +550,7 @@
         lap = Laplace(
             model,
             likelihood=likelihood,
-<<<<<<< HEAD
-            subset_of_weights='subnetwork',
-=======
-            subset_of_weights="subnetwork",
->>>>>>> 2aade442
+            subset_of_weights="subnetwork",
             subnetwork_indices=subnetmask.indices,
             hessian_structure=hessian_structure,
         )
@@ -742,11 +577,7 @@
         lap = Laplace(
             model,
             likelihood=likelihood,
-<<<<<<< HEAD
-            subset_of_weights='subnetwork',
-=======
-            subset_of_weights="subnetwork",
->>>>>>> 2aade442
+            subset_of_weights="subnetwork",
             subnetwork_indices=subnetmask.indices,
             hessian_structure=hessian_structure,
         )
@@ -770,11 +601,7 @@
         lap = Laplace(
             model,
             likelihood=likelihood,
-<<<<<<< HEAD
-            subset_of_weights='subnetwork',
-=======
-            subset_of_weights="subnetwork",
->>>>>>> 2aade442
+            subset_of_weights="subnetwork",
             subnetwork_indices=subnetmask.indices,
             hessian_structure=hessian_structure,
         )
@@ -798,20 +625,12 @@
 
 
 @pytest.mark.parametrize(
-<<<<<<< HEAD
-    'likelihood,hessian_structure', product(likelihoods, hessian_structures)
-=======
     "likelihood,hessian_structure", product(likelihoods, hessian_structures)
->>>>>>> 2aade442
 )
 def test_full_subnet_mask(
     model, likelihood, class_loader, reg_loader, hessian_structure
 ):
-<<<<<<< HEAD
-    loader = class_loader if likelihood == 'classification' else reg_loader
-=======
     loader = class_loader if likelihood == "classification" else reg_loader
->>>>>>> 2aade442
 
     # define full model 'subnet' mask class (i.e. where all parameters are part of the subnet)
     class FullSubnetMask(SubnetMask):
@@ -825,11 +644,7 @@
     lap = Laplace(
         model,
         likelihood=likelihood,
-<<<<<<< HEAD
-        subset_of_weights='subnetwork',
-=======
         subset_of_weights="subnetwork",
->>>>>>> 2aade442
         subnetwork_indices=subnetmask.indices,
         hessian_structure=hessian_structure,
     )
@@ -845,11 +660,7 @@
     full_lap = Laplace(
         model,
         likelihood=likelihood,
-<<<<<<< HEAD
-        subset_of_weights='all',
-=======
         subset_of_weights="all",
->>>>>>> 2aade442
         hessian_structure=hessian_structure,
     )
     full_lap.fit(loader)
@@ -857,11 +668,7 @@
 
 
 @pytest.mark.parametrize(
-<<<<<<< HEAD
-    'subnetwork_mask,hessian_structure', product(all_subnet_masks, hessian_structures)
-=======
     "subnetwork_mask,hessian_structure", product(all_subnet_masks, hessian_structures)
->>>>>>> 2aade442
 )
 def test_regression_predictive(model, reg_loader, subnetwork_mask, hessian_structure):
     subnetmask_kwargs = dict(model=model)
@@ -881,13 +688,8 @@
     subnetmask.select(reg_loader)
     lap = Laplace(
         model,
-<<<<<<< HEAD
-        likelihood='regression',
-        subset_of_weights='subnetwork',
-=======
         likelihood="regression",
         subset_of_weights="subnetwork",
->>>>>>> 2aade442
         subnetwork_indices=subnetmask.indices,
         hessian_structure=hessian_structure,
     )
@@ -915,11 +717,7 @@
 
 
 @pytest.mark.parametrize(
-<<<<<<< HEAD
-    'subnetwork_mask,hessian_structure', product(all_subnet_masks, hessian_structures)
-=======
     "subnetwork_mask,hessian_structure", product(all_subnet_masks, hessian_structures)
->>>>>>> 2aade442
 )
 def test_classification_predictive(
     model, class_loader, subnetwork_mask, hessian_structure
@@ -941,13 +739,8 @@
     subnetmask.select(class_loader)
     lap = Laplace(
         model,
-<<<<<<< HEAD
-        likelihood='classification',
-        subset_of_weights='subnetwork',
-=======
         likelihood="classification",
         subset_of_weights="subnetwork",
->>>>>>> 2aade442
         subnetwork_indices=subnetmask.indices,
         hessian_structure=hessian_structure,
     )
@@ -967,29 +760,17 @@
     assert torch.allclose(
         f_pred.sum(), torch.tensor(len(f_pred), dtype=torch.double)
     )  # sum up to 1
-<<<<<<< HEAD
-    f_pred = lap(X, pred_type='glm', link_approx='probit')
-=======
     f_pred = lap(X, pred_type="glm", link_approx="probit")
->>>>>>> 2aade442
     assert f_pred.shape == f.shape
     assert torch.allclose(
         f_pred.sum(), torch.tensor(len(f_pred), dtype=torch.double)
     )  # sum up to 1
-<<<<<<< HEAD
-    f_pred = lap(X, pred_type='glm', link_approx='bridge')
-=======
     f_pred = lap(X, pred_type="glm", link_approx="bridge")
->>>>>>> 2aade442
     assert f_pred.shape == f.shape
     assert torch.allclose(
         f_pred.sum(), torch.tensor(len(f_pred), dtype=torch.double)
     )  # sum up to 1
-<<<<<<< HEAD
-    f_pred = lap(X, pred_type='glm', link_approx='bridge_norm')
-=======
     f_pred = lap(X, pred_type="glm", link_approx="bridge_norm")
->>>>>>> 2aade442
     assert f_pred.shape == f.shape
     assert torch.allclose(
         f_pred.sum(), torch.tensor(len(f_pred), dtype=torch.double)
@@ -1004,11 +785,7 @@
 
 
 @pytest.mark.parametrize(
-<<<<<<< HEAD
-    'subnetwork_mask,likelihood,hessian_structure',
-=======
     "subnetwork_mask,likelihood,hessian_structure",
->>>>>>> 2aade442
     product(all_subnet_masks, likelihoods, hessian_structures),
 )
 def test_subnet_marginal_likelihood(
@@ -1033,11 +810,7 @@
     lap = Laplace(
         model,
         likelihood=likelihood,
-<<<<<<< HEAD
-        subset_of_weights='subnetwork',
-=======
         subset_of_weights="subnetwork",
->>>>>>> 2aade442
         subnetwork_indices=subnetmask.indices,
         hessian_structure=hessian_structure,
     )
