--- conflicted
+++ resolved
@@ -1,8 +1,5 @@
-<<<<<<< HEAD
 from contextlib import nullcontext
-import pytest
-=======
->>>>>>> 3c99a04c
+
 import numpy as np
 import pytest
 import torch
@@ -10,27 +7,18 @@
 from torch.nn.utils import parameters_to_vector
 
 from laplace.curvature import (
-<<<<<<< HEAD
-    CurvlinopsGGN,
-    CurvlinopsEF,
-    CurvlinopsHessian,
-    BackPackGGN,
-    BackPackEF,
-    GGNInterface,
-    EFInterface,
-    AsdlGGN,
-    AsdlEF,
-    AsdlHessian,
+    AsdfghjklEF,
     AsdfghjklGGN,
-    AsdfghjklEF,
     AsdfghjklHessian,
-=======
     AsdlEF,
     AsdlGGN,
+    AsdlHessian,
     BackPackEF,
     BackPackGGN,
->>>>>>> 3c99a04c
     CurvatureInterface,
+    CurvlinopsEF,
+    CurvlinopsGGN,
+    CurvlinopsHessian,
     EFInterface,
     GGNInterface,
 )
@@ -423,7 +411,7 @@
 
 
 @pytest.mark.parametrize(
-    'backend_cls',
+    "backend_cls",
     [
         CurvlinopsGGN,
         CurvlinopsEF,
@@ -438,52 +426,52 @@
         BackPackEF,
     ],
 )
-@pytest.mark.parametrize('method', ['full', 'kron', 'diag'])
-@pytest.mark.parametrize('logit_class_dim', [-1, 1000])
+@pytest.mark.parametrize("method", ["full", "kron", "diag"])
+@pytest.mark.parametrize("logit_class_dim", [-1, 1000])
 def test_logit_class_dim_class(backend_cls, method, logit_class_dim, model, class_Xy):
     X, y = class_Xy
     N = X.shape[0]
 
     try:
         # Classification should be sensitive to `logit_class_dim`
-        backend = backend_cls(model, 'classification', logit_class_dim=logit_class_dim)
+        backend = backend_cls(model, "classification", logit_class_dim=logit_class_dim)
 
         # Skip this due to https://github.com/aleximmer/Laplace/issues/178
         if (
-            method == 'full'
+            method == "full"
             and backend.full.__qualname__
-            == getattr(GGNInterface(model, 'classification'), method).__qualname__
+            == getattr(GGNInterface(model, "classification"), method).__qualname__
         ):
             pytest.skip(
-                reason='Skip this due to https://github.com/aleximmer/Laplace/issues/178'
+                reason="Skip this due to https://github.com/aleximmer/Laplace/issues/178"
             )
 
         ctx = pytest.raises(IndexError) if logit_class_dim == 1000 else nullcontext()
         # Curvlinops full and kron should be good to go
         ctx = (
             nullcontext()
-            if method in ['full', 'kron'] and 'Curvlinops' in backend_cls.__name__
+            if method in ["full", "kron"] and "Curvlinops" in backend_cls.__name__
             else ctx
         )
         # Asdfghjkl always assumes `logit_class_dim = -1`
-        ctx = nullcontext() if 'Asdfghjkl' in backend_cls.__name__ else ctx
+        ctx = nullcontext() if "Asdfghjkl" in backend_cls.__name__ else ctx
         # Generic torch.func diag & full EF are also fine
         ctx = (
             nullcontext()
-            if method in ['diag', 'full']
+            if method in ["diag", "full"]
             and getattr(backend, method).__qualname__
-            == getattr(EFInterface(model, 'classification'), method).__qualname__
+            == getattr(EFInterface(model, "classification"), method).__qualname__
             else ctx
         )
 
         with ctx:
             getattr(backend, method)(X, y, N=N)
     except (NotImplementedError, AttributeError):
-        pytest.skip('Not implemented, no test')
+        pytest.skip("Not implemented, no test")
 
 
 @pytest.mark.parametrize(
-    'backend_cls',
+    "backend_cls",
     [
         CurvlinopsGGN,
         CurvlinopsEF,
@@ -498,15 +486,15 @@
         BackPackEF,
     ],
 )
-@pytest.mark.parametrize('method', ['full', 'kron', 'diag'])
-@pytest.mark.parametrize('logit_class_dim', [-1, 1000])
+@pytest.mark.parametrize("method", ["full", "kron", "diag"])
+@pytest.mark.parametrize("logit_class_dim", [-1, 1000])
 def test_logit_class_dim_reg(backend_cls, logit_class_dim, method, model, reg_Xy):
     X, y = reg_Xy
     N = X.shape[0]
 
     try:
         # Regression should not care about `logit_class_dim`
-        backend = backend_cls(model, 'regression', logit_class_dim=logit_class_dim)
+        backend = backend_cls(model, "regression", logit_class_dim=logit_class_dim)
         getattr(backend, method)(X, y, N=N)
     except (NotImplementedError, AttributeError):
-        pytest.skip('Not implemented, no test')+        pytest.skip("Not implemented, no test")